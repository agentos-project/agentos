import os
from importlib.machinery import SourceFileLoader
from setuptools import setup, find_packages

version = (
    SourceFileLoader("agentos.version", os.path.join("agentos", "version.py"))
    .load_module()
    .VERSION
)

setup(
    name="agentos",
    description=(
        "AgentOS is a command line interface and python developer API "
        "for building, running, and sharing flexible learning agents."
    ),
    long_description=open("README.rst").read(),
    author="Andy Konwinski",
    version=version,
    packages=find_packages(),
    install_requires=[
<<<<<<< HEAD
        'click>=7.0',
        'mlflow==1.9.1',
        'gym==0.17.1',
        'numpy==1.18.5',
=======
        "click>=7.0",
        "mlflow==1.9.1",
        "gym==0.17.1",
        "numpy==1.19.3",
>>>>>>> d7d52f28
    ],
    entry_points="""
        [console_scripts]
        agentos=agentos.cli:agentos_cmd
    """,
    license="Apache License 2.0",
    python_requires=">=3.5",
    keywords="reinforcement learning ai agent",
    url="https://agentos.org",
    project_urls={
        "Source Code": "https://github.com/agentos-project/agentos",
    },
)<|MERGE_RESOLUTION|>--- conflicted
+++ resolved
@@ -19,17 +19,10 @@
     version=version,
     packages=find_packages(),
     install_requires=[
-<<<<<<< HEAD
-        'click>=7.0',
-        'mlflow==1.9.1',
-        'gym==0.17.1',
-        'numpy==1.18.5',
-=======
         "click>=7.0",
         "mlflow==1.9.1",
         "gym==0.17.1",
-        "numpy==1.19.3",
->>>>>>> d7d52f28
+        "numpy==1.18.5",
     ],
     entry_points="""
         [console_scripts]
