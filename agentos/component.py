--- conflicted
+++ resolved
@@ -450,18 +450,11 @@
         for c in self.dependency_list(include_parents=True):
             if c.requirements_path is None:
                 continue
-<<<<<<< HEAD
-            full_req_path = self.repo.get_local_file_path(
-                c.requirements_path, c.identifier.version
-            ).absolute()
-            req_paths.add(full_req_path)
-=======
             for req_path in c.requirements_path.split(";"):
                 full_req_path = self.repo.get_local_file_path(
-                    c.identifier.version, req_path
+                    req_path, c.identifier.version
                 ).absolute()
                 req_paths.add(full_req_path)
->>>>>>> 54928a77
         return VirtualEnv.from_requirements_paths(req_paths)
 
     def _handle_repo_spec(self, repos):
