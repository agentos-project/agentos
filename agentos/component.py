import sys
import uuid
import importlib
<<<<<<< HEAD
from typing import TypeVar, Dict, Type, Any, Optional
from rich import print as rich_print
from rich.tree import Tree
from agentos.run import Run
from agentos.repo import Repo, InMemoryRepo, GitHubRepo
=======
from typing import TypeVar, Dict, Type, Any, Sequence
from contextlib import contextmanager
from agentos.utils import log_data_as_yaml_artifact
from agentos.utils import MLFLOW_EXPERIMENT_ID
from agentos.repo import (
    Repo,
    InMemoryRepo,
    GitHubRepo,
    BadGitStateException,
    NoLocalPathException,
)
from agentos.registry import (
    Registry,
    InMemoryRegistry,
    RegistryException,
)
>>>>>>> 2f5fc544
from agentos.parameter_set import ParameterSet
from agentos.component_identifier import ComponentIdentifier
from agentos.specs import ComponentSpec

# Use Python generics (https://mypy.readthedocs.io/en/stable/generics.html)
T = TypeVar("T")


<<<<<<< HEAD
class _Identifier:
    """
    This manages a Component Identifier so we can refer to Components both as
    [name] and [name]==[version] in components.yaml spec files or from the
    command-line.
    """

    def __init__(self, identifier: str, latest_refs=None):
        split_identifier = identifier.split("==")
        assert len(split_identifier) <= 2, f"Bad identifier: '{identifier}'"
        if len(split_identifier) == 1:
            self.name = split_identifier[0]
            if latest_refs:
                self.version = latest_refs[self.name]
            else:
                self.version = None
        else:
            self.name = split_identifier[0]
            self.version = split_identifier[1]

    def __repr__(self) -> str:
        return f"<agentos.component.Component.Identifer: {self.full}>"

    @property
    def full(self) -> str:
        if self.name and self.version:
            return "==".join((self.name, self.version))
        return self.name


=======
>>>>>>> 2f5fc544
class Component:
    """
    A Component is a class manager. It provides a standard way for runtime and
    code implementations to communicate about parameters, entry points, and
    dependencies.
    """

    Identifier = ComponentIdentifier

    def __init__(
        self,
        managed_cls: Type[T],
        repo: Repo,
        identifier: "Component.Identifier",
        class_name: str,
        file_path: str,
        dependencies: Dict = None,
        dunder_name: str = None,
    ):
        """
        :param managed_cls: The object this Component manages.
        :param repo: Where the code for this component's managed object is.
        :param identifier: Used to identify the Component.
        :param dependencies: List of other components that self depends on.
        :param dunder_name: Name used for the pointer to this Component on any
                            instances of ``managed_cls`` created by this
                            Component.
        """
        self._managed_cls = managed_cls
        self.repo = repo
        self.identifier = identifier
        self.class_name = class_name
        self.file_path = file_path
        self.dependencies = dependencies if dependencies else {}
        self._dunder_name = dunder_name or "__component__"
        self._requirements = []

    @staticmethod
    def from_registry(
        registry: Registry, name: str, version: str = None
    ) -> "Component":
        """
        Returns a Component Object from the provided registry, including
        its full dependency tree of other Component Objects.
        """
        identifier = Component.Identifier(name, version)
        component_identifiers = [identifier]
        repos = {}
        components = {}
        dependencies = {}
        while component_identifiers:
            component_id = component_identifiers.pop()
            component_spec = registry.get_component_spec_by_id(component_id)
            component_id_from_spec = ComponentIdentifier(
                component_spec["name"], component_spec["version"]
            )
            repo_id = component_spec["repo"]
            if repo_id not in repos.keys():
                repo_spec = registry.get_repo_spec(repo_id)
                repos[repo_id] = Repo.from_spec(
                    repo_id, repo_spec, registry.base_dir
                )
            component = Component.from_repo(
                repo=repos[repo_id],
                identifier=component_id_from_spec,
                class_name=component_spec["class_name"],
                file_path=component_spec["file_path"],
            )
            components[component_id] = component
            dependencies[component_id] = component_spec.get("dependencies", {})
            for d_id in dependencies[component_id].values():
                component_identifiers.append(
                    Component.Identifier.from_str(d_id)
                )

        # Wire up the dependency graph
        for c_name, component in components.items():
            for attr_name, dependency_name in dependencies[c_name].items():
                dependency = components[dependency_name]
                component.add_dependency(dependency, attribute_name=attr_name)

        return components[identifier]

    @staticmethod
    def from_registry_file(yaml_file: str, name: str, version: str = None):
        registry = Registry.from_yaml(yaml_file)
        return Component.from_registry(registry, name, version)

    @staticmethod
    def from_class(
        managed_cls: Type[T],
        name: str = None,
        dunder_name: str = None,
    ) -> "Component":
        name = name if name else managed_cls.__name__
        return Component(
            managed_cls=managed_cls,
            repo=InMemoryRepo(),
            identifier=Component.Identifier(name),
            class_name=managed_cls.__name__,
            file_path=".",
            dunder_name=dunder_name,
        )

    @staticmethod
    def from_repo(
        repo: Repo,
        identifier: "Component.Identifier",
        class_name: str,
        file_path: str,
        dunder_name: str = None,
    ) -> "Component":
        full_path = repo.get_local_file_path(identifier, file_path)
        assert full_path.is_file(), f"{full_path} does not exist"
        sys.path.append(str(full_path.parent))
        spec = importlib.util.spec_from_file_location(
            f"AOS_MODULE_{class_name.upper()}", str(full_path)
        )
        module = importlib.util.module_from_spec(spec)
        spec.loader.exec_module(module)
        managed_cls = getattr(module, class_name)
        sys.path.pop()
        return Component(
            managed_cls=managed_cls,
            repo=repo,
            identifier=identifier,
            class_name=class_name,
            file_path=file_path,
            dunder_name=dunder_name,
        )

    @property
    def name(self) -> str:
        return self.identifier.name

    @property
    def version(self):
        return self.identifier.version

    def get_default_entry_point(self):
        try:
            entry_point = self._managed_cls.DEFAULT_ENTRY_POINT
        except AttributeError:
            entry_point = "run"
        return entry_point

    def run(
        self,
        fn_name: str,
        params: ParameterSet = None,
        tracked: bool = True,
        instance: Any = None,
    ) -> Optional[Run]:
        params = params if params else ParameterSet()
        tracking_args = {
            "root_component": self,
            "fn_name": fn_name,
            "params": params,
            "tracked": tracked,
        }
        with Run.track(**tracking_args) as run:
            instance = (
                instance if instance else self.get_instance(params=params)
            )
            fn = getattr(instance, fn_name)
            assert fn is not None, f"{instance} has no attr {fn_name}"
            fn_params = params.get(self.name, fn_name)
            print(f"Calling {self.name}.{fn_name}(**{fn_params})")
            # TODO - save result on run
            fn(**fn_params)
        return Run.get_by_id(run.id) if run else None

    def add_dependency(
        self, component: "Component", attribute_name: str = None
    ) -> None:
        if type(component) is not type(self):
            raise Exception("add_dependency() must be passed a Component")
        if attribute_name is None:
            attribute_name = component.name
        self.dependencies[attribute_name] = component

    def get_instance(self, params: ParameterSet = None) -> None:
        instantiated = {}
        params = params if params else ParameterSet({})
        return self._get_instance(params, instantiated)

    def _get_instance(self, params: ParameterSet, instantiated: dict) -> T:
        if self.name in instantiated:
            return instantiated[self.name]
        save_init = self._managed_cls.__init__
        self._managed_cls.__init__ = lambda self: None
        instance = self._managed_cls()
        for dep_attr_name, dep_component in self.dependencies.items():
            print(f"Adding {dep_attr_name} to {self.name}")
            dep_instance = dep_component._get_instance(
                params=params, instantiated=instantiated
            )
            setattr(instance, dep_attr_name, dep_instance)
        setattr(instance, self._dunder_name, self)
        self._managed_cls.__init__ = save_init
        self.run("__init__", params=params, instance=instance, tracked=False)
        instantiated[self.name] = instance
        return instance

<<<<<<< HEAD
    def get_component_spec(self):
        spec = {"repos": {}, "components": {}}
        components = [self]
        while len(components) > 0:
            component = components.pop()
            component._handle_repo_spec(spec["repos"])
            spec["components"][component.full_name] = component.to_dict()
            for dependency in component._dependencies.values():
                components.append(dependency)
        return spec
=======
    def _log_params(self, params: ParameterSet) -> None:
        log_data_as_yaml_artifact("parameter_set.yaml", params.to_spec())

    def _log_component_spec(self) -> None:
        frozen = None
        try:
            frozen = self.to_frozen_registry().to_dict()
            log_data_as_yaml_artifact("agentos.yaml", frozen)
        except (BadGitStateException, NoLocalPathException) as exc:
            print(f"Warning: component is not publishable: {str(exc)}")
            spec = self.to_registry().to_dict()
            log_data_as_yaml_artifact("agentos.yaml", spec)
        mlflow.log_param("spec_is_frozen", frozen is not None)

    def _log_call(self, fn_name) -> None:
        mlflow.log_param("root_name", self.identifier.full)
        mlflow.log_param("entry_point", fn_name)
>>>>>>> 2f5fc544

    def _handle_repo_spec(self, repos):
        existing_repo = repos.get(self.repo.name)
        if existing_repo:
            if self.repo.to_dict() != existing_repo:
                self.repo.name = str(uuid.uuid4())
        repos[self.repo.name] = self.repo.to_dict()

    def _get_versioned_dependency_dag(
        self, force: bool = False
    ) -> "Component":
        repo_url, version = self.repo.get_version_from_git(
            self.identifier, self.file_path, force
        )
        old_identifier = Component.Identifier(self.identifier.full)
        new_identifier = Component.Identifier(old_identifier.name, version)
        prefixed_file_path = self.repo.get_prefixed_path_from_repo_root(
            new_identifier, self.file_path
        )
        clone = Component(
            managed_cls=self._managed_cls,
            repo=GitHubRepo(name=self.repo.name, url=repo_url),
            identifier=new_identifier,
            class_name=self.class_name,
            file_path=prefixed_file_path,
            dunder_name=self._dunder_name,
        )
        for attr_name, dependency in self.dependencies.items():
            frozen_dependency = dependency._get_versioned_dependency_dag(
                force=force
            )
            clone.add_dependency(frozen_dependency, attribute_name=attr_name)
        return clone

    def to_spec(self) -> ComponentSpec:
        dependencies = {
            k: str(v.identifier) for k, v in self.dependencies.items()
        }
        component_spec_content = {
            "repo": self.repo.name,
            "file_path": str(self.file_path),
            "class_name": self.class_name,
            "dependencies": dependencies,
        }
        return {str(self.identifier): component_spec_content}

    def to_registry(
        self,
        registry: Registry = None,
        recurse: bool = True,
        force: bool = False,
    ) -> Registry:
        """
        Returns a registry containing this component and all of its
        transitive dependents, as well the repos of all of them. Throws
        an exception if any of them already exist and are different
        unless ``force`` is set to True.

        :param registry: Optionally, add the component spec for this component
                         and each of its transitive dependencies (which are
                         themselves components) to the specified registry.
        :param recurse: If True, check that all transitive dependencies
                        exist in the registry already, and if they don't, then
                        add them. If they do, ensure that they are equal to
                        this component's dependencies (unless ``force`` is
                        specified).
        :param force: Optionally, if a component with the same identifier
                      already exists and is different than the current one,
                      attempt to overwrite the registered one with this one.
        """
        if not registry:
            registry = InMemoryRegistry()
        for c in self.to_dependency_list():
            existing_c_spec = registry.get_component_specs(
                filter_by_name=c.name, filter_by_version=c.version
            )
            if existing_c_spec and not force:
                if existing_c_spec != c.to_spec():
                    raise RegistryException(
                        f"Trying to register a component {c.identifier} that "
                        f"already exists in a different form:\n"
                        f"{existing_c_spec}\n"
                        f"VS\n"
                        f"{c.to_spec()}\n\n"
                        f"To overwrite, specify force=true."
                    )
            registry.add_component_spec(c.to_spec())
            try:
                repo_spec = registry.get_repo_spec(c.repo.name)
                if repo_spec != c.repo.to_spec():
                    raise RegistryException(
                        f"A Repo with identifier {c.repo.name} already exists"
                        f"in this registry that differs from the one referred "
                        f"to by component {c.identifier}."
                    )
            except LookupError:
                # Repo not yet registered, so so add it to this registry.
                registry.add_repo_spec(c.repo.to_spec())
            if not recurse:
                break
        return registry

    def to_frozen_registry(self, force: bool = False) -> Registry:
        versioned = self._get_versioned_dependency_dag(force)
        return versioned.to_registry()

<<<<<<< HEAD
    def print_status_tree(self) -> None:
        tree = self.get_status_tree()
        rich_print(tree)

    def get_status_tree(self, parent_tree: Tree = None) -> Tree:
        self_tree = Tree(f"Component: {self.full_name}")
        if parent_tree is not None:
            parent_tree.add(self_tree)
        for dep_attr_name, dep_component in self._dependencies.items():
            dep_component.get_status_tree(parent_tree=self_tree)
        return self_tree

    @property
    def name(self) -> str:
        return self.identifier.name

    @property
    def full_name(self) -> str:
        return self.identifier.full
=======
    def to_dependency_list(
        self, exclude_root: bool = False
    ) -> Sequence["Component"]:
        """
        Return a normalized (i.e. flat) Sequence containing all transitive
        dependencies of this component and (optionally) this component.

        :param exclude_root: Optionally exclude root component from the list.
                             If False, self is first element in list returned.
        :return: a list containing all all of the transitive dependencies
                 of this component (optionally  including the root component).
        """
        component_queue = [self]
        ret_val = set() if exclude_root else set([self])
        while component_queue:
            component = component_queue.pop()
            ret_val.add(component)
            for dependency in component.dependencies.values():
                component_queue.append(dependency)
        return list(ret_val)

    @contextmanager
    def _track_run(self, fn_name: str, params: ParameterSet):
        mlflow.start_run(experiment_id=MLFLOW_EXPERIMENT_ID)
        self._log_params(params)
        self._log_component_spec()
        self._log_call(fn_name)
        try:
            yield
        finally:
            mlflow.end_run()

    @contextmanager
    def _no_track_run(self, fn_name: str, params: ParameterSet):
        try:
            yield
        finally:
            pass
>>>>>>> 2f5fc544
<|MERGE_RESOLUTION|>--- conflicted
+++ resolved
@@ -1,71 +1,24 @@
 import sys
 import uuid
 import importlib
-<<<<<<< HEAD
-from typing import TypeVar, Dict, Type, Any, Optional
+from typing import TypeVar, Dict, Type, Any, Optional, Sequence
 from rich import print as rich_print
 from rich.tree import Tree
 from agentos.run import Run
-from agentos.repo import Repo, InMemoryRepo, GitHubRepo
-=======
-from typing import TypeVar, Dict, Type, Any, Sequence
-from contextlib import contextmanager
-from agentos.utils import log_data_as_yaml_artifact
-from agentos.utils import MLFLOW_EXPERIMENT_ID
-from agentos.repo import (
-    Repo,
-    InMemoryRepo,
-    GitHubRepo,
-    BadGitStateException,
-    NoLocalPathException,
-)
+from agentos.component_identifier import ComponentIdentifier
+from agentos.specs import ComponentSpec
 from agentos.registry import (
     Registry,
     InMemoryRegistry,
     RegistryException,
 )
->>>>>>> 2f5fc544
+from agentos.repo import Repo, InMemoryRepo, GitHubRepo
 from agentos.parameter_set import ParameterSet
-from agentos.component_identifier import ComponentIdentifier
-from agentos.specs import ComponentSpec
 
 # Use Python generics (https://mypy.readthedocs.io/en/stable/generics.html)
 T = TypeVar("T")
 
 
-<<<<<<< HEAD
-class _Identifier:
-    """
-    This manages a Component Identifier so we can refer to Components both as
-    [name] and [name]==[version] in components.yaml spec files or from the
-    command-line.
-    """
-
-    def __init__(self, identifier: str, latest_refs=None):
-        split_identifier = identifier.split("==")
-        assert len(split_identifier) <= 2, f"Bad identifier: '{identifier}'"
-        if len(split_identifier) == 1:
-            self.name = split_identifier[0]
-            if latest_refs:
-                self.version = latest_refs[self.name]
-            else:
-                self.version = None
-        else:
-            self.name = split_identifier[0]
-            self.version = split_identifier[1]
-
-    def __repr__(self) -> str:
-        return f"<agentos.component.Component.Identifer: {self.full}>"
-
-    @property
-    def full(self) -> str:
-        if self.name and self.version:
-            return "==".join((self.name, self.version))
-        return self.name
-
-
-=======
->>>>>>> 2f5fc544
 class Component:
     """
     A Component is a class manager. It provides a standard way for runtime and
@@ -269,37 +222,6 @@
         self.run("__init__", params=params, instance=instance, tracked=False)
         instantiated[self.name] = instance
         return instance
-
-<<<<<<< HEAD
-    def get_component_spec(self):
-        spec = {"repos": {}, "components": {}}
-        components = [self]
-        while len(components) > 0:
-            component = components.pop()
-            component._handle_repo_spec(spec["repos"])
-            spec["components"][component.full_name] = component.to_dict()
-            for dependency in component._dependencies.values():
-                components.append(dependency)
-        return spec
-=======
-    def _log_params(self, params: ParameterSet) -> None:
-        log_data_as_yaml_artifact("parameter_set.yaml", params.to_spec())
-
-    def _log_component_spec(self) -> None:
-        frozen = None
-        try:
-            frozen = self.to_frozen_registry().to_dict()
-            log_data_as_yaml_artifact("agentos.yaml", frozen)
-        except (BadGitStateException, NoLocalPathException) as exc:
-            print(f"Warning: component is not publishable: {str(exc)}")
-            spec = self.to_registry().to_dict()
-            log_data_as_yaml_artifact("agentos.yaml", spec)
-        mlflow.log_param("spec_is_frozen", frozen is not None)
-
-    def _log_call(self, fn_name) -> None:
-        mlflow.log_param("root_name", self.identifier.full)
-        mlflow.log_param("entry_point", fn_name)
->>>>>>> 2f5fc544
 
     def _handle_repo_spec(self, repos):
         existing_repo = repos.get(self.repo.name)
@@ -406,27 +328,6 @@
         versioned = self._get_versioned_dependency_dag(force)
         return versioned.to_registry()
 
-<<<<<<< HEAD
-    def print_status_tree(self) -> None:
-        tree = self.get_status_tree()
-        rich_print(tree)
-
-    def get_status_tree(self, parent_tree: Tree = None) -> Tree:
-        self_tree = Tree(f"Component: {self.full_name}")
-        if parent_tree is not None:
-            parent_tree.add(self_tree)
-        for dep_attr_name, dep_component in self._dependencies.items():
-            dep_component.get_status_tree(parent_tree=self_tree)
-        return self_tree
-
-    @property
-    def name(self) -> str:
-        return self.identifier.name
-
-    @property
-    def full_name(self) -> str:
-        return self.identifier.full
-=======
     def to_dependency_list(
         self, exclude_root: bool = False
     ) -> Sequence["Component"]:
@@ -448,21 +349,14 @@
                 component_queue.append(dependency)
         return list(ret_val)
 
-    @contextmanager
-    def _track_run(self, fn_name: str, params: ParameterSet):
-        mlflow.start_run(experiment_id=MLFLOW_EXPERIMENT_ID)
-        self._log_params(params)
-        self._log_component_spec()
-        self._log_call(fn_name)
-        try:
-            yield
-        finally:
-            mlflow.end_run()
-
-    @contextmanager
-    def _no_track_run(self, fn_name: str, params: ParameterSet):
-        try:
-            yield
-        finally:
-            pass
->>>>>>> 2f5fc544
+    def print_status_tree(self) -> None:
+        tree = self.get_status_tree()
+        rich_print(tree)
+
+    def get_status_tree(self, parent_tree: Tree = None) -> Tree:
+        self_tree = Tree(f"Component: {self.full_name}")
+        if parent_tree is not None:
+            parent_tree.add(self_tree)
+        for dep_attr_name, dep_component in self._dependencies.items():
+            dep_component.get_status_tree(parent_tree=self_tree)
+        return self_tree