--- conflicted
+++ resolved
@@ -39,10 +39,6 @@
 
     def __init__(
         self,
-<<<<<<< HEAD
-        managed_obj: Type[T],
-=======
->>>>>>> df545949
         repo: Repo,
         identifier: "Component.Identifier",
         file_path: str,
@@ -66,10 +62,6 @@
         :param dunder_name: Name used for the pointer to this Component on any
             instances of ``managed_obj`` created by this Component.
         """
-<<<<<<< HEAD
-        self._managed_obj = managed_obj
-=======
->>>>>>> df545949
         self.repo = repo
         self.identifier = identifier
         self.class_name = class_name
@@ -238,10 +230,6 @@
                 f"file {src_file}."
             )
         return cls(
-<<<<<<< HEAD
-            managed_obj=managed_obj,
-=======
->>>>>>> df545949
             repo=repo,
             identifier=Component.Identifier(name),
             class_name=managed_obj.__name__,
@@ -265,24 +253,7 @@
         identifier = ComponentIdentifier.from_str(str(identifier))
         full_path = repo.get_local_file_path(identifier.version, file_path)
         assert full_path.is_file(), f"{full_path} does not exist"
-<<<<<<< HEAD
-        # TODO: move the object creation into self._get_object() so that it is
-        #       just-in-time.
-        sys.path.append(str(full_path.parent))
-        module_suffix = f"_{class_name.upper()}" if class_name else ""
-        spec = importlib.util.spec_from_file_location(
-            f"AOS_MODULE{module_suffix}", str(full_path)
-        )
-        managed_obj = importlib.util.module_from_spec(spec)
-        spec.loader.exec_module(managed_obj)
-        if class_name:
-            managed_obj = getattr(managed_obj, class_name)
-        sys.path.pop()
         return cls(
-            managed_obj=managed_obj,
-=======
-        return cls(
->>>>>>> df545949
             repo=repo,
             identifier=identifier,
             class_name=class_name,
@@ -302,12 +273,8 @@
 
     def get_default_entry_point(self):
         try:
-<<<<<<< HEAD
-            entry_point = self._managed_obj.DEFAULT_ENTRY_POINT
-=======
             imported_obj = self._import_object()
             entry_point = imported_obj.DEFAULT_ENTRY_POINT
->>>>>>> df545949
         except AttributeError:
             entry_point = "run"
         return entry_point
@@ -414,17 +381,6 @@
     def _get_object(self, arg_set: ArgumentSet, collected: dict) -> T:
         if self.name in collected:
             return collected[self.name]
-<<<<<<< HEAD
-        # TODO: create the managed_obj just in time here instead of
-        #       in Component.from_repo.
-        if self.instantiate:
-            save_init = self._managed_obj.__init__
-            self._managed_obj.__init__ = lambda self: None
-            obj = self._managed_obj()
-        else:
-            print(f"getting {self._managed_obj} w/o instantiating ")
-            obj = self._managed_obj
-=======
         imported_obj = self._import_object()
         if self.instantiate:
             save_init = imported_obj.__init__
@@ -433,7 +389,6 @@
         else:
             print(f"getting {imported_obj} w/o instantiating ")
             obj = imported_obj
->>>>>>> df545949
         for dep_attr_name, dep_component in self.dependencies.items():
             print(f"Adding {dep_attr_name} to {self.name}")
             dep_obj = dep_component._get_object(
@@ -442,16 +397,13 @@
             setattr(obj, dep_attr_name, dep_obj)
         setattr(obj, self._dunder_name, self)
         if self.instantiate:
-<<<<<<< HEAD
             self._managed_obj.__init__ = save_init
-=======
-            imported_obj.__init__ = save_init
->>>>>>> df545949
             self.call_function_with_arg_set(obj, "__init__", arg_set)
         collected[self.name] = obj
         return obj
 
     def _import_object(self):
+        """Return managed module, or class if ``self.class_name`` is set."""
         full_path = self.repo.get_local_file_path(
             self.identifier.version, self.file_path
         )
@@ -462,7 +414,9 @@
         )
         module = importlib.util.module_from_spec(spec)
         spec.loader.exec_module(module)
-        managed_obj = getattr(module, self.class_name)
+
+        if self.class_name:
+            managed_obj = getattr(module, self.class_name)
         sys.path.pop()
         return managed_obj
 
@@ -490,10 +444,6 @@
                 new_identifier, self.requirements_path
             )
         clone = Component(
-<<<<<<< HEAD
-            managed_obj=self._managed_obj,
-=======
->>>>>>> df545949
             repo=GitHubRepo(identifier=self.repo.identifier, url=repo_url),
             identifier=new_identifier,
             class_name=self.class_name,
