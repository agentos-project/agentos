import pprint

import yaml
from pathlib import Path
<<<<<<< HEAD
=======
import tempfile
from agentos.specs import ParameterSetSpec
>>>>>>> 2f5fc544


AOS_CACHE_DIR = Path.home() / ".agentos_cache"

<<<<<<< HEAD
DUMMY_DEV_REGISTRY = {
    "components": {
        "acme_cartpole==fe150c5ea8ee6e2e6c1dbbfc85cb53b85f19c55f": {
=======

def log_data_as_yaml_artifact(name: str, data: ParameterSetSpec):
    try:
        tmp_dir_path = Path(tempfile.mkdtemp())
        artifact_path = tmp_dir_path / name
        with open(artifact_path, "w") as file_out:
            file_out.write(yaml.safe_dump(data))
        mlflow.log_artifact(artifact_path)
    finally:
        shutil.rmtree(tmp_dir_path)


def _handle_random_agent(version_string):
    random_path_prefix = Path("example_agents") / Path("random")
    random_rename_map = {
        "agent": f"random_agent=={version_string}",
        "environment": f"random_corridor=={version_string}",
        "policy": f"random_policy=={version_string}",
        "dataset": f"random_dataset=={version_string}",
        "trainer": f"random_trainer=={version_string}",
        "tracker": f"random_tracker=={version_string}",
    }
    return _handle_agent(random_path_prefix, random_rename_map)


def _handle_sb3_agent(version_string):
    sb3_path_prefix = Path("example_agents") / Path("sb3_agent")
    sb3_rename_map = {
        "agent": f"sb3_ppo_agent=={version_string}",
        "environment": f"sb3_cartpole=={version_string}",
        "tracker": f"sb3_tracker=={version_string}",
    }
    return _handle_agent(sb3_path_prefix, sb3_rename_map)


def _handle_acme_r2d2(version_string):
    r2d2_path_prefix = Path("example_agents") / Path("acme_r2d2")
    r2d2_rename_map = {
        "agent": f"acme_r2d2_agent=={version_string}",
        "dataset": f"acme_r2d2_dataset=={version_string}",
        "environment": f"acme_cartpole=={version_string}",
        "network": f"acme_r2d2_network=={version_string}",
        "policy": f"acme_r2d2_policy=={version_string}",
        "tracker": f"acme_tracker=={version_string}",
        "trainer": f"acme_r2d2_trainer=={version_string}",
    }
    return _handle_agent(r2d2_path_prefix, r2d2_rename_map)


def _handle_agent(path_prefix, rename_map):
    aos_root = Path(__file__).parent.parent
    agent_spec = aos_root / path_prefix / "agentos.yaml"
    with open(agent_spec) as file_in:
        registry = yaml.safe_load(file_in)
    registry["repos"] = {}
    registry["repos"]["dev_repo"] = {
        "type": "github",
        "url": "https://github.com/andyk/agentos.git",
    }
    renamed = {}
    for component_name, spec in registry.get("components").items():
        spec["repo"] = "dev_repo"
        spec["file_path"] = str(path_prefix / Path(spec["file_path"]))
        renamed[rename_map[component_name]] = spec
        renamed_dependencies = {}
        for attr_name, dep_name in spec.get("dependencies", {}).items():
            renamed_dependencies[attr_name] = rename_map[dep_name]
        spec["dependencies"] = renamed_dependencies
    registry["components"] = renamed
    registry["latest_refs"] = {
        v.split("==")[0]: v.split("==")[1] for v in rename_map.values()
    }
    return registry


DUMMY_WEB_REGISTRY_DICT = {
    "components": {
        "acme_cartpole==master": {
            "class_name": "CartPole",
            "dependencies": {},
            "file_path": "example_agents/acme_r2d2/../acme_dqn/environment.py",
            "repo": "dev_repo",
        },
        "acme_cartpole==rework_registry": {
>>>>>>> 2f5fc544
            "class_name": "CartPole",
            "dependencies": {},
            "file_path": "example_agents/acme_r2d2/../acme_dqn/environment.py",
            "repo": "dev_repo",
        },
<<<<<<< HEAD
        "acme_r2d2_agent==fe150c5ea8ee6e2e6c1dbbfc85cb53b85f19c55f": {
            "class_name": "AcmeR2D2Agent",
            "dependencies": {
                "dataset": "acme_r2d2_dataset==fe150c5ea8ee6e2e6c1dbbfc85cb53b85f19c55f",  # noqa: E501
                "environment": "acme_cartpole==fe150c5ea8ee6e2e6c1dbbfc85cb53b85f19c55f",  # noqa: E501
                "network": "acme_r2d2_network==fe150c5ea8ee6e2e6c1dbbfc85cb53b85f19c55f",  # noqa: E501
                "policy": "acme_r2d2_policy==fe150c5ea8ee6e2e6c1dbbfc85cb53b85f19c55f",  # noqa: E501
                "run_manager": "acme_run_manager==fe150c5ea8ee6e2e6c1dbbfc85cb53b85f19c55f",  # noqa: E501
                "trainer": "acme_r2d2_trainer==fe150c5ea8ee6e2e6c1dbbfc85cb53b85f19c55f",  # noqa: E501
=======
        "acme_r2d2_agent==rework_registry": {
            "class_name": "AcmeR2D2Agent",
            "dependencies": {
                "dataset": "acme_r2d2_dataset==rework_registry",
                "environment": "acme_cartpole==rework_registry",
                "network": "acme_r2d2_network==rework_registry",
                "policy": "acme_r2d2_policy==rework_registry",
                "tracker": "acme_tracker==rework_registry",
                "trainer": "acme_r2d2_trainer==rework_registry",
>>>>>>> 2f5fc544
            },
            "file_path": "example_agents/acme_r2d2/agent.py",
            "repo": "dev_repo",
        },
<<<<<<< HEAD
        "acme_r2d2_dataset==fe150c5ea8ee6e2e6c1dbbfc85cb53b85f19c55f": {
            "class_name": "ReverbDataset",
            "dependencies": {
                "environment": "acme_cartpole==fe150c5ea8ee6e2e6c1dbbfc85cb53b85f19c55f",  # noqa: E501
                "network": "acme_r2d2_network==fe150c5ea8ee6e2e6c1dbbfc85cb53b85f19c55f",  # noqa: E501
=======
        "acme_r2d2_dataset==rework_registry": {
            "class_name": "ReverbDataset",
            "dependencies": {
                "environment": "acme_cartpole==rework_registry",
                "network": "acme_r2d2_network==rework_registry",
>>>>>>> 2f5fc544
            },
            "file_path": "example_agents/acme_r2d2/dataset.py",
            "repo": "dev_repo",
        },
<<<<<<< HEAD
        "acme_r2d2_network==fe150c5ea8ee6e2e6c1dbbfc85cb53b85f19c55f": {
            "class_name": "R2D2Network",
            "dependencies": {
                "environment": "acme_cartpole==fe150c5ea8ee6e2e6c1dbbfc85cb53b85f19c55f",  # noqa: E501
                "run_manager": "acme_run_manager==fe150c5ea8ee6e2e6c1dbbfc85cb53b85f19c55f",  # noqa: E501
=======
        "acme_r2d2_network==rework_registry": {
            "class_name": "R2D2Network",
            "dependencies": {
                "environment": "acme_cartpole==rework_registry",
                "tracker": "acme_tracker==rework_registry",
>>>>>>> 2f5fc544
            },
            "file_path": "example_agents/acme_r2d2/network.py",
            "repo": "dev_repo",
        },
<<<<<<< HEAD
        "acme_r2d2_policy==fe150c5ea8ee6e2e6c1dbbfc85cb53b85f19c55f": {
            "class_name": "R2D2Policy",
            "dependencies": {
                "dataset": "acme_r2d2_dataset==fe150c5ea8ee6e2e6c1dbbfc85cb53b85f19c55f",  # noqa: E501
                "environment": "acme_cartpole==fe150c5ea8ee6e2e6c1dbbfc85cb53b85f19c55f",  # noqa: E501
                "network": "acme_r2d2_network==fe150c5ea8ee6e2e6c1dbbfc85cb53b85f19c55f",  # noqa: E501
=======
        "acme_r2d2_policy==rework_registry": {
            "class_name": "R2D2Policy",
            "dependencies": {
                "dataset": "acme_r2d2_dataset==rework_registry",
                "environment": "acme_cartpole==rework_registry",
                "network": "acme_r2d2_network==rework_registry",
>>>>>>> 2f5fc544
            },
            "file_path": "example_agents/acme_r2d2/policy.py",
            "repo": "dev_repo",
        },
<<<<<<< HEAD
        "acme_r2d2_trainer==fe150c5ea8ee6e2e6c1dbbfc85cb53b85f19c55f": {
            "class_name": "R2D2Trainer",
            "dependencies": {
                "dataset": "acme_r2d2_dataset==fe150c5ea8ee6e2e6c1dbbfc85cb53b85f19c55f",  # noqa: E501
                "environment": "acme_cartpole==fe150c5ea8ee6e2e6c1dbbfc85cb53b85f19c55f",  # noqa: E501
                "network": "acme_r2d2_network==fe150c5ea8ee6e2e6c1dbbfc85cb53b85f19c55f",  # noqa: E501
=======
        "acme_r2d2_trainer==rework_registry": {
            "class_name": "R2D2Trainer",
            "dependencies": {
                "dataset": "acme_r2d2_dataset==rework_registry",
                "environment": "acme_cartpole==rework_registry",
                "network": "acme_r2d2_network==rework_registry",
>>>>>>> 2f5fc544
            },
            "file_path": "example_agents/acme_r2d2/trainer.py",
            "repo": "dev_repo",
        },
<<<<<<< HEAD
        "acme_run_manager==fe150c5ea8ee6e2e6c1dbbfc85cb53b85f19c55f": {
            "class_name": "AcmeRunManager",
=======
        "acme_tracker==rework_registry": {
            "class_name": "AcmeTracker",
>>>>>>> 2f5fc544
            "dependencies": {},
            "file_path": "example_agents/acme_r2d2/../acme_dqn/run_manager.py",
            "repo": "dev_repo",
        },
<<<<<<< HEAD
        "sb3_cartpole==fe150c5ea8ee6e2e6c1dbbfc85cb53b85f19c55f": {
=======
        "random_agent==rework_registry": {
            "class_name": "BasicAgent",
            "dependencies": {
                "dataset": "random_dataset==rework_registry",
                "environment": "random_corridor==rework_registry",
                "policy": "random_policy==rework_registry",
                "tracker": "random_tracker==rework_registry",
                "trainer": "random_trainer==rework_registry",
            },
            "file_path": "example_agents/random/agent.py",
            "repo": "dev_repo",
        },
        "random_corridor==rework_registry": {
            "class_name": "Corridor",
            "dependencies": {},
            "file_path": "example_agents/random/environment.py",
            "repo": "dev_repo",
        },
        "random_dataset==rework_registry": {
            "class_name": "BasicDataset",
            "dependencies": {},
            "file_path": "example_agents/random/dataset.py",
            "repo": "dev_repo",
        },
        "random_policy==rework_registry": {
            "class_name": "RandomPolicy",
            "dependencies": {
                "environment": "random_corridor==rework_registry"
            },
            "file_path": "example_agents/random/policy.py",
            "repo": "dev_repo",
        },
        "random_tracker==rework_registry": {
            "class_name": "BasicTracker",
            "dependencies": {},
            "file_path": "example_agents/random/tracker.py",
            "repo": "dev_repo",
        },
        "random_trainer==rework_registry": {
            "class_name": "BasicTrainer",
            "dependencies": {},
            "file_path": "example_agents/random/trainer.py",
            "repo": "dev_repo",
        },
        "sb3_cartpole==rework_registry": {
>>>>>>> 2f5fc544
            "class_name": "CartPole",
            "dependencies": {},
            "file_path": "example_agents/sb3_agent/environment.py",
            "repo": "dev_repo",
        },
<<<<<<< HEAD
        "sb3_ppo_agent==fe150c5ea8ee6e2e6c1dbbfc85cb53b85f19c55f": {
            "class_name": "SB3PPOAgent",
            "dependencies": {
                "environment": "sb3_cartpole==fe150c5ea8ee6e2e6c1dbbfc85cb53b85f19c55f",  # noqa: E501
                "run_manager": "sb3_run_manager==fe150c5ea8ee6e2e6c1dbbfc85cb53b85f19c55f",  # noqa: E501
=======
        "sb3_ppo_agent==rework_registry": {
            "class_name": "SB3PPOAgent",
            "dependencies": {
                "environment": "sb3_cartpole==rework_registry",
                "tracker": "sb3_tracker==rework_registry",
>>>>>>> 2f5fc544
            },
            "file_path": "example_agents/sb3_agent/agent.py",
            "repo": "dev_repo",
        },
<<<<<<< HEAD
        "sb3_run_manager==fe150c5ea8ee6e2e6c1dbbfc85cb53b85f19c55f": {
            "class_name": "SB3RunManager",
=======
        "sb3_tracker==rework_registry": {
            "class_name": "SB3Tracker",
>>>>>>> 2f5fc544
            "dependencies": {},
            "file_path": "example_agents/sb3_agent/run_manager.py",
            "repo": "dev_repo",
        },
    },
    "latest_refs": {
<<<<<<< HEAD
        "acme_cartpole": "fe150c5ea8ee6e2e6c1dbbfc85cb53b85f19c55f",
        "acme_r2d2_agent": "fe150c5ea8ee6e2e6c1dbbfc85cb53b85f19c55f",
        "acme_r2d2_dataset": "fe150c5ea8ee6e2e6c1dbbfc85cb53b85f19c55f",
        "acme_r2d2_network": "fe150c5ea8ee6e2e6c1dbbfc85cb53b85f19c55f",
        "acme_r2d2_policy": "fe150c5ea8ee6e2e6c1dbbfc85cb53b85f19c55f",
        "acme_r2d2_trainer": "fe150c5ea8ee6e2e6c1dbbfc85cb53b85f19c55f",
        "acme_run_manager": "fe150c5ea8ee6e2e6c1dbbfc85cb53b85f19c55f",
        "sb3_cartpole": "fe150c5ea8ee6e2e6c1dbbfc85cb53b85f19c55f",
        "sb3_ppo_agent": "fe150c5ea8ee6e2e6c1dbbfc85cb53b85f19c55f",
        "sb3_run_manager": "fe150c5ea8ee6e2e6c1dbbfc85cb53b85f19c55f",
=======
        "acme_cartpole": "rework_registry",
        "acme_r2d2_agent": "rework_registry",
        "acme_r2d2_dataset": "rework_registry",
        "acme_r2d2_network": "rework_registry",
        "acme_r2d2_policy": "rework_registry",
        "acme_r2d2_trainer": "rework_registry",
        "acme_tracker": "rework_registry",
        "random_agent": "rework_registry",
        "random_corridor": "rework_registry",
        "random_dataset": "rework_registry",
        "random_policy": "rework_registry",
        "random_tracker": "rework_registry",
        "random_trainer": "rework_registry",
        "sb3_cartpole": "rework_registry",
        "sb3_ppo_agent": "rework_registry",
        "sb3_tracker": "rework_registry",
>>>>>>> 2f5fc544
    },
    "repos": {
        "dev_repo": {
            "type": "github",
            "url": "https://github.com/andyk/agentos.git",
        }
    },
}


def generate_dummy_dev_registry():
    registry = {}
<<<<<<< HEAD
    VERSION_STRING = "fe150c5ea8ee6e2e6c1dbbfc85cb53b85f19c55f"
=======
    VERSION_STRING = "rework_registry"
>>>>>>> 2f5fc544
    r2d2 = _handle_acme_r2d2(VERSION_STRING)
    _merge_registry_dict(registry, r2d2)
    sb3 = _handle_sb3_agent(VERSION_STRING)
    _merge_registry_dict(registry, sb3)
    rando = _handle_random_agent(VERSION_STRING)
    _merge_registry_dict(registry, rando)
    registry["components"]["acme_cartpole==master"] = {
        "class_name": "CartPole",
        "dependencies": {},
        "file_path": "example_agents/acme_r2d2/../acme_dqn/environment.py",
        "repo": "dev_repo",
    }
    pprint.pprint(registry)
    return registry


def _merge_registry_dict(a, b):
    for key, val in b.items():
        tmp = a.get(key, {})
        tmp.update(val)
<<<<<<< HEAD
        a[key] = tmp


def _handle_sb3_agent(version_string):
    sb3_path_prefix = Path("example_agents") / Path("sb3_agent")
    sb3_rename_map = {
        "agent": f"sb3_ppo_agent=={version_string}",
        "environment": f"sb3_cartpole=={version_string}",
        "run_manager": f"sb3_run_manager=={version_string}",
    }

    return _handle_agent(sb3_path_prefix, sb3_rename_map)


def _handle_acme_r2d2(version_string):
    r2d2_path_prefix = Path("example_agents") / Path("acme_r2d2")
    r2d2_rename_map = {
        "agent": f"acme_r2d2_agent=={version_string}",
        "dataset": f"acme_r2d2_dataset=={version_string}",
        "environment": f"acme_cartpole=={version_string}",
        "network": f"acme_r2d2_network=={version_string}",
        "policy": f"acme_r2d2_policy=={version_string}",
        "run_manager": f"acme_run_manager=={version_string}",
        "trainer": f"acme_r2d2_trainer=={version_string}",
    }
    return _handle_agent(r2d2_path_prefix, r2d2_rename_map)


def _handle_agent(path_prefix, rename_map):
    aos_root = Path(__file__).parent.parent
    agent_spec = aos_root / path_prefix / "components.yaml"
    with open(agent_spec) as file_in:
        registry = yaml.safe_load(file_in)
    registry["repos"] = {}
    registry["repos"]["dev_repo"] = {
        "type": "github",
        "url": "https://github.com/nickjalbert/agentos",
    }
    renamed = {}
    for component_name, spec in registry.get("components").items():
        spec["repo"] = "dev_repo"
        spec["file_path"] = str(path_prefix / Path(spec["file_path"]))
        renamed[rename_map[component_name]] = spec
        renamed_dependencies = {}
        for attr_name, dep_name in spec.get("dependencies", {}).items():
            renamed_dependencies[attr_name] = rename_map[dep_name]
        spec["dependencies"] = renamed_dependencies
    registry["components"] = renamed
    registry["latest_refs"] = {
        v.split("==")[0]: v.split("==")[1] for v in rename_map.values()
    }
    return registry


if __name__ == "__main__":
    generate_dummy_dev_registry()
=======
        a[key] = tmp
>>>>>>> 2f5fc544
<|MERGE_RESOLUTION|>--- conflicted
+++ resolved
@@ -1,32 +1,9 @@
 import pprint
-
 import yaml
 from pathlib import Path
-<<<<<<< HEAD
-=======
-import tempfile
-from agentos.specs import ParameterSetSpec
->>>>>>> 2f5fc544
 
 
 AOS_CACHE_DIR = Path.home() / ".agentos_cache"
-
-<<<<<<< HEAD
-DUMMY_DEV_REGISTRY = {
-    "components": {
-        "acme_cartpole==fe150c5ea8ee6e2e6c1dbbfc85cb53b85f19c55f": {
-=======
-
-def log_data_as_yaml_artifact(name: str, data: ParameterSetSpec):
-    try:
-        tmp_dir_path = Path(tempfile.mkdtemp())
-        artifact_path = tmp_dir_path / name
-        with open(artifact_path, "w") as file_out:
-            file_out.write(yaml.safe_dump(data))
-        mlflow.log_artifact(artifact_path)
-    finally:
-        shutil.rmtree(tmp_dir_path)
-
 
 def _handle_random_agent(version_string):
     random_path_prefix = Path("example_agents") / Path("random")
@@ -93,20 +70,18 @@
 
 DUMMY_WEB_REGISTRY_DICT = {
     "components": {
-        "acme_cartpole==master": {
+        "acme_cartpole==fe150c5ea8ee6e2e6c1dbbfc85cb53b85f19c55f": {
             "class_name": "CartPole",
             "dependencies": {},
             "file_path": "example_agents/acme_r2d2/../acme_dqn/environment.py",
             "repo": "dev_repo",
         },
         "acme_cartpole==rework_registry": {
->>>>>>> 2f5fc544
             "class_name": "CartPole",
             "dependencies": {},
             "file_path": "example_agents/acme_r2d2/../acme_dqn/environment.py",
             "repo": "dev_repo",
         },
-<<<<<<< HEAD
         "acme_r2d2_agent==fe150c5ea8ee6e2e6c1dbbfc85cb53b85f19c55f": {
             "class_name": "AcmeR2D2Agent",
             "dependencies": {
@@ -116,107 +91,54 @@
                 "policy": "acme_r2d2_policy==fe150c5ea8ee6e2e6c1dbbfc85cb53b85f19c55f",  # noqa: E501
                 "run_manager": "acme_run_manager==fe150c5ea8ee6e2e6c1dbbfc85cb53b85f19c55f",  # noqa: E501
                 "trainer": "acme_r2d2_trainer==fe150c5ea8ee6e2e6c1dbbfc85cb53b85f19c55f",  # noqa: E501
-=======
-        "acme_r2d2_agent==rework_registry": {
-            "class_name": "AcmeR2D2Agent",
-            "dependencies": {
-                "dataset": "acme_r2d2_dataset==rework_registry",
-                "environment": "acme_cartpole==rework_registry",
-                "network": "acme_r2d2_network==rework_registry",
-                "policy": "acme_r2d2_policy==rework_registry",
-                "tracker": "acme_tracker==rework_registry",
-                "trainer": "acme_r2d2_trainer==rework_registry",
->>>>>>> 2f5fc544
             },
             "file_path": "example_agents/acme_r2d2/agent.py",
             "repo": "dev_repo",
         },
-<<<<<<< HEAD
         "acme_r2d2_dataset==fe150c5ea8ee6e2e6c1dbbfc85cb53b85f19c55f": {
             "class_name": "ReverbDataset",
             "dependencies": {
                 "environment": "acme_cartpole==fe150c5ea8ee6e2e6c1dbbfc85cb53b85f19c55f",  # noqa: E501
                 "network": "acme_r2d2_network==fe150c5ea8ee6e2e6c1dbbfc85cb53b85f19c55f",  # noqa: E501
-=======
-        "acme_r2d2_dataset==rework_registry": {
-            "class_name": "ReverbDataset",
-            "dependencies": {
-                "environment": "acme_cartpole==rework_registry",
-                "network": "acme_r2d2_network==rework_registry",
->>>>>>> 2f5fc544
             },
             "file_path": "example_agents/acme_r2d2/dataset.py",
             "repo": "dev_repo",
         },
-<<<<<<< HEAD
         "acme_r2d2_network==fe150c5ea8ee6e2e6c1dbbfc85cb53b85f19c55f": {
             "class_name": "R2D2Network",
             "dependencies": {
                 "environment": "acme_cartpole==fe150c5ea8ee6e2e6c1dbbfc85cb53b85f19c55f",  # noqa: E501
                 "run_manager": "acme_run_manager==fe150c5ea8ee6e2e6c1dbbfc85cb53b85f19c55f",  # noqa: E501
-=======
-        "acme_r2d2_network==rework_registry": {
-            "class_name": "R2D2Network",
-            "dependencies": {
-                "environment": "acme_cartpole==rework_registry",
-                "tracker": "acme_tracker==rework_registry",
->>>>>>> 2f5fc544
             },
             "file_path": "example_agents/acme_r2d2/network.py",
             "repo": "dev_repo",
         },
-<<<<<<< HEAD
         "acme_r2d2_policy==fe150c5ea8ee6e2e6c1dbbfc85cb53b85f19c55f": {
             "class_name": "R2D2Policy",
             "dependencies": {
                 "dataset": "acme_r2d2_dataset==fe150c5ea8ee6e2e6c1dbbfc85cb53b85f19c55f",  # noqa: E501
                 "environment": "acme_cartpole==fe150c5ea8ee6e2e6c1dbbfc85cb53b85f19c55f",  # noqa: E501
                 "network": "acme_r2d2_network==fe150c5ea8ee6e2e6c1dbbfc85cb53b85f19c55f",  # noqa: E501
-=======
-        "acme_r2d2_policy==rework_registry": {
-            "class_name": "R2D2Policy",
-            "dependencies": {
-                "dataset": "acme_r2d2_dataset==rework_registry",
-                "environment": "acme_cartpole==rework_registry",
-                "network": "acme_r2d2_network==rework_registry",
->>>>>>> 2f5fc544
             },
             "file_path": "example_agents/acme_r2d2/policy.py",
             "repo": "dev_repo",
         },
-<<<<<<< HEAD
         "acme_r2d2_trainer==fe150c5ea8ee6e2e6c1dbbfc85cb53b85f19c55f": {
             "class_name": "R2D2Trainer",
             "dependencies": {
                 "dataset": "acme_r2d2_dataset==fe150c5ea8ee6e2e6c1dbbfc85cb53b85f19c55f",  # noqa: E501
                 "environment": "acme_cartpole==fe150c5ea8ee6e2e6c1dbbfc85cb53b85f19c55f",  # noqa: E501
                 "network": "acme_r2d2_network==fe150c5ea8ee6e2e6c1dbbfc85cb53b85f19c55f",  # noqa: E501
-=======
-        "acme_r2d2_trainer==rework_registry": {
-            "class_name": "R2D2Trainer",
-            "dependencies": {
-                "dataset": "acme_r2d2_dataset==rework_registry",
-                "environment": "acme_cartpole==rework_registry",
-                "network": "acme_r2d2_network==rework_registry",
->>>>>>> 2f5fc544
             },
             "file_path": "example_agents/acme_r2d2/trainer.py",
             "repo": "dev_repo",
         },
-<<<<<<< HEAD
         "acme_run_manager==fe150c5ea8ee6e2e6c1dbbfc85cb53b85f19c55f": {
             "class_name": "AcmeRunManager",
-=======
-        "acme_tracker==rework_registry": {
-            "class_name": "AcmeTracker",
->>>>>>> 2f5fc544
             "dependencies": {},
             "file_path": "example_agents/acme_r2d2/../acme_dqn/run_manager.py",
             "repo": "dev_repo",
         },
-<<<<<<< HEAD
-        "sb3_cartpole==fe150c5ea8ee6e2e6c1dbbfc85cb53b85f19c55f": {
-=======
         "random_agent==rework_registry": {
             "class_name": "BasicAgent",
             "dependencies": {
@@ -261,44 +183,29 @@
             "file_path": "example_agents/random/trainer.py",
             "repo": "dev_repo",
         },
-        "sb3_cartpole==rework_registry": {
->>>>>>> 2f5fc544
+        "sb3_cartpole==fe150c5ea8ee6e2e6c1dbbfc85cb53b85f19c55f": {
             "class_name": "CartPole",
             "dependencies": {},
             "file_path": "example_agents/sb3_agent/environment.py",
             "repo": "dev_repo",
         },
-<<<<<<< HEAD
         "sb3_ppo_agent==fe150c5ea8ee6e2e6c1dbbfc85cb53b85f19c55f": {
             "class_name": "SB3PPOAgent",
             "dependencies": {
                 "environment": "sb3_cartpole==fe150c5ea8ee6e2e6c1dbbfc85cb53b85f19c55f",  # noqa: E501
                 "run_manager": "sb3_run_manager==fe150c5ea8ee6e2e6c1dbbfc85cb53b85f19c55f",  # noqa: E501
-=======
-        "sb3_ppo_agent==rework_registry": {
-            "class_name": "SB3PPOAgent",
-            "dependencies": {
-                "environment": "sb3_cartpole==rework_registry",
-                "tracker": "sb3_tracker==rework_registry",
->>>>>>> 2f5fc544
             },
             "file_path": "example_agents/sb3_agent/agent.py",
             "repo": "dev_repo",
         },
-<<<<<<< HEAD
         "sb3_run_manager==fe150c5ea8ee6e2e6c1dbbfc85cb53b85f19c55f": {
             "class_name": "SB3RunManager",
-=======
-        "sb3_tracker==rework_registry": {
-            "class_name": "SB3Tracker",
->>>>>>> 2f5fc544
             "dependencies": {},
             "file_path": "example_agents/sb3_agent/run_manager.py",
             "repo": "dev_repo",
         },
     },
     "latest_refs": {
-<<<<<<< HEAD
         "acme_cartpole": "fe150c5ea8ee6e2e6c1dbbfc85cb53b85f19c55f",
         "acme_r2d2_agent": "fe150c5ea8ee6e2e6c1dbbfc85cb53b85f19c55f",
         "acme_r2d2_dataset": "fe150c5ea8ee6e2e6c1dbbfc85cb53b85f19c55f",
@@ -306,27 +213,15 @@
         "acme_r2d2_policy": "fe150c5ea8ee6e2e6c1dbbfc85cb53b85f19c55f",
         "acme_r2d2_trainer": "fe150c5ea8ee6e2e6c1dbbfc85cb53b85f19c55f",
         "acme_run_manager": "fe150c5ea8ee6e2e6c1dbbfc85cb53b85f19c55f",
-        "sb3_cartpole": "fe150c5ea8ee6e2e6c1dbbfc85cb53b85f19c55f",
-        "sb3_ppo_agent": "fe150c5ea8ee6e2e6c1dbbfc85cb53b85f19c55f",
-        "sb3_run_manager": "fe150c5ea8ee6e2e6c1dbbfc85cb53b85f19c55f",
-=======
-        "acme_cartpole": "rework_registry",
-        "acme_r2d2_agent": "rework_registry",
-        "acme_r2d2_dataset": "rework_registry",
-        "acme_r2d2_network": "rework_registry",
-        "acme_r2d2_policy": "rework_registry",
-        "acme_r2d2_trainer": "rework_registry",
-        "acme_tracker": "rework_registry",
         "random_agent": "rework_registry",
         "random_corridor": "rework_registry",
         "random_dataset": "rework_registry",
         "random_policy": "rework_registry",
         "random_tracker": "rework_registry",
         "random_trainer": "rework_registry",
-        "sb3_cartpole": "rework_registry",
-        "sb3_ppo_agent": "rework_registry",
-        "sb3_tracker": "rework_registry",
->>>>>>> 2f5fc544
+        "sb3_cartpole": "fe150c5ea8ee6e2e6c1dbbfc85cb53b85f19c55f",
+        "sb3_ppo_agent": "fe150c5ea8ee6e2e6c1dbbfc85cb53b85f19c55f",
+        "sb3_run_manager": "fe150c5ea8ee6e2e6c1dbbfc85cb53b85f19c55f",
     },
     "repos": {
         "dev_repo": {
@@ -339,11 +234,7 @@
 
 def generate_dummy_dev_registry():
     registry = {}
-<<<<<<< HEAD
     VERSION_STRING = "fe150c5ea8ee6e2e6c1dbbfc85cb53b85f19c55f"
-=======
-    VERSION_STRING = "rework_registry"
->>>>>>> 2f5fc544
     r2d2 = _handle_acme_r2d2(VERSION_STRING)
     _merge_registry_dict(registry, r2d2)
     sb3 = _handle_sb3_agent(VERSION_STRING)
@@ -364,7 +255,6 @@
     for key, val in b.items():
         tmp = a.get(key, {})
         tmp.update(val)
-<<<<<<< HEAD
         a[key] = tmp
 
 
@@ -420,7 +310,4 @@
 
 
 if __name__ == "__main__":
-    generate_dummy_dev_registry()
-=======
-        a[key] = tmp
->>>>>>> 2f5fc544
+    generate_dummy_dev_registry()