import hashlib
import os
import shutil
import subprocess
import sys
import sysconfig
from contextlib import contextmanager
from pathlib import Path
from typing import Sequence

import yaml

from agentos.utils import AOS_GLOBAL_REQS_DIR


class VirtualEnv:
    """
    This class manages a Python virtual environment. It provides methods to
    setup, enable, and disable virtual environments as well as utility methods
    such as one to clear the whole virtual environment cache.
    """

    def __init__(self, venv_path: Path = None):
        self.venv_path = venv_path
        self._saved_venv_sys_path = None
        self._venv_is_active = False
        self.set_env_cache_path(AOS_GLOBAL_REQS_DIR)
        self._py_version = f"python{sysconfig.get_python_version()}"

    def __enter__(self):
        """
        Activates the virtual environment on context entry. Use as follows:

        ```
        venv = VirtualEnv()
        with venv:
            # do something
        ```
        """
        self.activate()

    def __exit__(self, exc_type, exc_value, exc_tb):
        """Deactivates the virtual environment on context exit."""
        self.deactivate()

    @classmethod
    def from_requirements_paths(cls, req_paths: Sequence) -> "VirtualEnv":
        """
        Takes a sequence of full paths to pip-compatible requirements files,
        creates a new virtual environment, installs all those requirements into
        that environment, and then returns a VirtualEnv object corresponding to
        that virtual environment.
        """
        venv = cls()
        if not req_paths:
            print("VirtualEnv: no requirement paths; Running in an empty env!")
        venv._build_virtual_env(req_paths)
        return venv

    def set_env_cache_path(self, env_cache_path: Path) -> None:
        """
        Allows overriding of the path of the environment cache. The environment
        cache is where all the virtual environments for Components are created.
        """
        self._env_cache_path = env_cache_path

    @staticmethod
    def clear_env_cache(
        env_cache_path: Path = None, assume_yes: bool = False
    ) -> None:
        """
        Completely removes all the virtual environments that have been created
        for Components.  Pass True to ``assume_yes`` to run non-interactively.
        """
        env_cache_path = env_cache_path or AOS_GLOBAL_REQS_DIR
        answer = None
        if assume_yes:
            answer = "y"
        else:
            answer = input(
                f"This will remove everything under {env_cache_path}.  "
                "Continue? [Y/N] "
            )
        if assume_yes or answer.lower() in ["y", "yes"]:
            shutil.rmtree(env_cache_path)
            print("Cache cleared...")
            return
        print("Aborting...")

    def _save_default_env_info(self):
        self._default_sys_path = [p for p in sys.path]
        self._default_sys_prefix = sys.prefix
        self._default_sys_exec_prefix = sys.exec_prefix
        self._default_os_virtual_env = os.environ.get("VIRTUAL_ENV")
        self._default_os_path = os.environ.get("PATH")
        self._default_os_underscore = os.environ.get("_")

    def activate(self) -> None:
        """
        Activates the virtual environment currently being managed. When
        activated, an import statement (e.g. run by a Component) will execute
        within the virtual environment.
        """
        assert self.venv_path.exists(), f"{self.venv_path} does not exist!"
        self._save_default_env_info()
        self._set_venv_sys_path()
        self._set_venv_sys_attributes()
        self._set_venv_sys_environment()
        self._venv_is_active = True
        print(f"VirtualEnv: Running in Python venv at {self.venv_path}")

    def _set_venv_sys_path(self):
        sys_path_copy = [p for p in sys.path]
        self._clear_sys_path()
        for p in sys_path_copy:
            if p.startswith(sys.base_prefix):
                sys.path.append(p)
        if sys.platform in ["win32", "win64"]:
            sys.path.insert(0, str(self.venv_path / "Scripts"))
            sys.path.append(str(self.venv_path / "Lib" / "site-packages"))
        else:
            sys.path.insert(0, str(self.venv_path / "bin"))
            versioned_lib_path = self.venv_path / "lib" / self._py_version
            sys.path.append(str(versioned_lib_path / "site-packages"))

    def _clear_sys_path(self):
        while len(sys.path) > 0:
            sys.path.pop()

    def _set_venv_sys_attributes(self):
        sys.prefix = str(self.venv_path)
        sys.exec_prefix = str(self.venv_path)

    def _set_venv_sys_environment(self):
        os.environ["VIRTUAL_ENV"] = str(self.venv_path)
        venv_bin_path = self.venv_path / "bin"
        os.environ["PATH"] = f'{str(venv_bin_path)}:{os.environ.get("PATH")}'
        os.environ["_"] = f"{str(self.venv_path)}/bin/python"

    def deactivate(self) -> None:
        """
        Deactivates the virtual environment (i.e. re-activates the default
        environment under which AgentOS was executed).
        """
        if not self._venv_is_active:
            return
        self._set_default_sys_path()
        self._set_default_sys_attributes()
        self._set_default_sys_environment()
        self._venv_is_active = False

    def _set_default_sys_path(self):
        self._saved_venv_sys_path = [p for p in sys.path]
        self._clear_sys_path()
        for p in self._default_sys_path:
            sys.path.append(p)

    def _set_default_sys_attributes(self):
        sys.prefix = self._default_sys_prefix
        sys.exec_prefix = self._default_sys_exec_prefix

    def _set_default_sys_environment(self):
        if self._default_os_virtual_env:
            os.environ["VIRTUAL_ENV"] = self._default_os_virtual_env
        if self._default_os_path:
            os.environ["PATH"] = self._default_os_path
        if self._default_os_underscore:
            os.environ["_"] = self._default_os_underscore

<<<<<<< HEAD
    def build_venv_for_component(
        self, registry: Registry, identifier: "ComponentIdentifier"
    ) -> Path:
        """
        Creates a new virtual environment based on the requirements specified
        by the Component DAG rooted by Component ``identifier``.  Every
        ``requirements_path`` specified by a Component in the DAG will be pip
        installed by AgentOS during the creation of the virtual environment.
        If no Component in the DAG specifies a ``requirements_path``, then no
        virtual environment is created and the Component DAG will be run in the
        outer Python environment.  Virtual environments are created in the
        environment cache.
        """
        if not self.use_venv:
            return None
        req_paths = self._get_requirement_file_paths(registry, identifier)
        if not req_paths:
            return None
        return self._create_virtual_env(req_paths)

    def _get_requirement_file_paths(
        self, registry: Registry, identifier: "ComponentIdentifier"
    ) -> set:
        # Prevent circular import
        from agentos.repo import Repo

        component_specs, repo_specs = registry.get_specs_transitively_by_id(
            identifier, flatten=True
        )
        repos = {
            repo_spec["identifier"]: Repo.from_spec(
                unflatten_spec(repo_spec), registry.base_dir
            )
            for repo_spec in repo_specs
        }

        req_paths = set()
        for c_spec in component_specs:
            if "requirements_path" not in c_spec:
                continue
            repo = repos[c_spec["repo"]]
            full_req_path = repo.get_local_file_path(
                c_spec["requirements_path"], c_spec["version"]
            ).absolute()
            if not full_req_path.exists():
                error_msg = (
                    f"Requirement path {full_req_path} specified by "
                    f"Component {c_spec} does not exist."
                )
                raise Exception(error_msg)
            req_paths.add(full_req_path)
        return req_paths

=======
>>>>>>> 515e12de
    def create_virtual_env(self) -> None:
        """
        Creates the directory and objects that back the virtual environment.
        """
        assert self.venv_path is not None
        assert not self.venv_path.exists(), f"{self.venv_path} exists already!"
        subprocess.run(["virtualenv", "-p", sys.executable, self.venv_path])

    def install_requirements_file(
        self, req_path: Path, pip_flags: dict = None
    ) -> None:
        """
        Installs the requirements_file pointed at by `req_path` into the
        virtual environment. ``pip_flags`` is a dictionary of command-line
        flags to path to pip during the installation, for example:

        ```
        {'-F': 'https://example.com/foo/bar'}
        ```

        results in pip being run with the following command-line flags:

        ```
        pip install .. -F https://example.com/foo/bar
        ```
        """
        pip_flags = pip_flags or {}
        python_path = self.venv_path / "bin" / "python"
        if sys.platform in ["win32", "win64"]:
            python_path = self.venv_path / "Scripts" / "python.exe"
        cmd = [
            str(python_path),
            "-m",
            "pip",
            "install",
            "-r",
            str(req_path),
        ]
        embedded_pip_flags = self._get_embedded_pip_flags(req_path)
        for flag, value in embedded_pip_flags.items():
            cmd.append(flag)
            cmd.append(value)

        for flag, value in pip_flags.items():
            cmd.append(flag)
            cmd.append(value)
        bin_path = self.venv_path / "bin"
        if sys.platform in ["win32", "win64"]:
            bin_path = self.venv_path / "Scripts"
        component_env = {
            "SYSTEMROOT": os.environ.get("SYSTEMROOT", ""),  # win32
            "VIRTUAL_ENV": str(self.venv_path),
            "PATH": f"{str(bin_path)}:{os.environ.get('PATH')}",
        }
        subprocess.run(cmd, env=component_env)

    def _build_virtual_env(self, req_paths: Sequence):
        req_paths = set(req_paths)
        sorted_req_paths = sorted(p for p in req_paths)
        to_hash = hashlib.sha256()
        to_hash.update("empty".encode("utf-8"))
        for req_path in sorted_req_paths:
            with req_path.open() as file_in:
                reqs_data = file_in.read()
                to_hash.update(reqs_data.encode("utf-8"))
        hashed = to_hash.hexdigest()
        self.venv_path = self._env_cache_path / self._py_version / hashed

        if not self.venv_path.exists():
            self.create_virtual_env()

            for req_path in sorted_req_paths:
                self.install_requirements_file(req_path)

    def _get_embedded_pip_flags(self, req_path: Path) -> dict:
        """
        Sometimes virtual environments must be created with special flag passed
        to PIP.  This parses a requirement file and finds these flags. Flags
        are specified in a commented out yaml dictionary.  For example, the
        following in a requirements file:

        ```
        # agentos_pip_cmdline:
        #   linux:
        #       "-f": "https://download.pytorch.org/whl/torch_stable.html"
        ```

        will pass `-f https://download.pytorch.org/whl/torch_stable.html` to
        pip when the requirements file is installed on linux platforms.

        The format is as follows:

        ```
        # agentos_pip_cmdline:
        #   <platform>:
        #       <flag_1>: <value_1>
        #       <flag_2>: <value_2>
        ```
        """
        with req_path.open() as file_in:
            req_data = file_in.read()
        PIP_CMDLINE_SIGIL = "agentos_pip_cmdline:"
        found_flags = False
        flag_dict = {}
        flag_lines = []
        for line in req_data.split("\n"):
            if line.startswith("#") and PIP_CMDLINE_SIGIL in line:
                found_flags = True
            if found_flags and not line.startswith("#"):
                found_flags = False
                flag_lines = [fl.lstrip("#") for fl in flag_lines]
                tmp_dict = yaml.safe_load("\n".join(flag_lines))
                platform_dict = tmp_dict[PIP_CMDLINE_SIGIL[:-1]]
                for platform, flags in platform_dict.items():
                    if platform != sys.platform:
                        continue
                    flag_dict.update(flags)
                flag_lines = []
            if found_flags:
                flag_lines.append(line)
        return flag_dict


class NoOpVirtualEnv(VirtualEnv):
    """
    This class implements the VirtualEnv interface, but does not actually
    modify the Python environment in which the program is executing.  Use this
    class anywhere you need a VirtualEnv object but where you also do not want
    to modify the execution environment (i.e. you just want to run code in the
    existing Python environment).
    """

    @classmethod
    def from_requirements_paths(cls, req_paths: Sequence) -> "VirtualEnv":
        return cls()

    def activate(self) -> None:
        print("VirtualEnv: Running in outer Python environment")

    def deactivate(self) -> None:
        pass

    def create_virtual_env(self) -> None:
        pass

    def install_requirements_file(
        self, req_path: Path, pip_flags: dict = None
    ) -> None:
        pass


@contextmanager
def auto_revert_venv():
    """
    Use this context manager when you need to revert the Python environment to
    whatever was in place before the managed block.  Useful in tests when an
    exception might leave the environment in an unexpected state and cause
    spurious test failures.

    Usage example::


        with auto_revert_venv():
            # Do something here that may fail, leaving the env in a bad state
        # Env guaranteed to be reset to its pre-managed-block state here
    """
    venv = VirtualEnv()
    venv._save_default_env_info()
    venv._venv_is_active = True
    try:
        yield
    finally:
        venv.deactivate()<|MERGE_RESOLUTION|>--- conflicted
+++ resolved
@@ -167,62 +167,6 @@
         if self._default_os_underscore:
             os.environ["_"] = self._default_os_underscore
 
-<<<<<<< HEAD
-    def build_venv_for_component(
-        self, registry: Registry, identifier: "ComponentIdentifier"
-    ) -> Path:
-        """
-        Creates a new virtual environment based on the requirements specified
-        by the Component DAG rooted by Component ``identifier``.  Every
-        ``requirements_path`` specified by a Component in the DAG will be pip
-        installed by AgentOS during the creation of the virtual environment.
-        If no Component in the DAG specifies a ``requirements_path``, then no
-        virtual environment is created and the Component DAG will be run in the
-        outer Python environment.  Virtual environments are created in the
-        environment cache.
-        """
-        if not self.use_venv:
-            return None
-        req_paths = self._get_requirement_file_paths(registry, identifier)
-        if not req_paths:
-            return None
-        return self._create_virtual_env(req_paths)
-
-    def _get_requirement_file_paths(
-        self, registry: Registry, identifier: "ComponentIdentifier"
-    ) -> set:
-        # Prevent circular import
-        from agentos.repo import Repo
-
-        component_specs, repo_specs = registry.get_specs_transitively_by_id(
-            identifier, flatten=True
-        )
-        repos = {
-            repo_spec["identifier"]: Repo.from_spec(
-                unflatten_spec(repo_spec), registry.base_dir
-            )
-            for repo_spec in repo_specs
-        }
-
-        req_paths = set()
-        for c_spec in component_specs:
-            if "requirements_path" not in c_spec:
-                continue
-            repo = repos[c_spec["repo"]]
-            full_req_path = repo.get_local_file_path(
-                c_spec["requirements_path"], c_spec["version"]
-            ).absolute()
-            if not full_req_path.exists():
-                error_msg = (
-                    f"Requirement path {full_req_path} specified by "
-                    f"Component {c_spec} does not exist."
-                )
-                raise Exception(error_msg)
-            req_paths.add(full_req_path)
-        return req_paths
-
-=======
->>>>>>> 515e12de
     def create_virtual_env(self) -> None:
         """
         Creates the directory and objects that back the virtual environment.
