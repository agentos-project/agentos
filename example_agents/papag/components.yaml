--- conflicted
+++ resolved
@@ -37,27 +37,8 @@
 
     a2c_papag_agent:
         type: Instance
-<<<<<<< HEAD
         instance_of: spec:papag_class
         argument_set: spec:a2c_cartpole_args
-=======
-        instance_of:
-            type: Class
-            name: PAPAGAgent
-            module:
-                type: Module
-                repo: spec:papag_agent_dir
-                file_path: agent.py
-                requirements_path: ./requirements.txt
-        argument_set:
-            type: ArgumentSet
-            kwargs:
-                PAPAGRun: spec:PAPAGRun
-                AtariEnv: spec:AtariEnv
-                CartPoleEnv: spec:CartPoleEnv
-                A2C_ACKTR: spec:A2C_ACKTR
-                PPO: spec:PPO
->>>>>>> 9352fe59
 
     PAPAGOutput:
         type: Class
@@ -72,7 +53,6 @@
         name: AtariEnv
         module:
             type: Module
-            version: db3728264f382402120913d76c4fa0dc320ef59f
             repo: spec:mgbellemare_ale
             file_path: ./src/gym/envs/atari/environment.py
             version: db3728264f382402120913d76c4fa0dc320ef59f
@@ -82,17 +62,15 @@
         name: CartPoleEnv
         module:
             type: Module
-            version: c755d5c35a25ab118746e2ba885894ff66fb8c43
             repo: spec:openai_gym
             file_path: ./gym/envs/classic_control/cartpole.py
-            version: 4ede9280f9c477f1ca09929d10cdc1e1ba1129f1
+            version: c755d5c35a25ab118746e2ba885894ff66fb8c43
 
     A2C_ACKTR:
         type: Class
         name: A2C_ACKTR
         module:
             type: Module
-            version: 41332b78dfb50321c29bade65f9d244387f68a60
             repo: spec:ikostrikov_papag
             file_path: ./a2c_ppo_acktr/algo/a2c_acktr.py
             version: 41332b78dfb50321c29bade65f9d244387f68a60
@@ -102,7 +80,6 @@
         name: PPO
         module:
             type: Module
-            version: 41332b78dfb50321c29bade65f9d244387f68a60
             repo: spec:ikostrikov_papag
             file_path: ./a2c_ppo_acktr/algo/ppo.py
             version: 41332b78dfb50321c29bade65f9d244387f68a60