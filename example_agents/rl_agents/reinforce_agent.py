"""An agent that learns using the classic RL REINFORCE algorithm.

See `Sutton & Barto <http://incompleteideas.net/book/RLbook2020.pdf>`_
section 13.3, page 326.

REINFORCE, also known as Monte Carlo policy gradient, is one of the
classic Reinforcement Learing algorithms.

TODO: Add max_steps_per_iter to agent init.
"""
import agentos
import numpy as np
import tensorflow as tf
from tensorflow import keras
import tensorflow_probability as tfp


class Policy:
    def __init__(self):
        self.nn = keras.Sequential(
            [
                keras.layers.Dense(4, activation="relu", input_shape=(4,)),
                keras.layers.Dense(1, activation="sigmoid"),
            ]
        )
        self.optimizer = keras.optimizers.Adam()
        self.loss_fn = keras.losses.binary_crossentropy

    def compute_action(self, obs):
        return int(round(self.nn(np.array(obs)[np.newaxis]).numpy()[0][0]))


class ReinforceAgent(agentos.Agent):
    def __init__(
            self,
            env_class,
            rollouts_per_iter=1,
            max_steps_per_rollout=200,
            discount_rate=0.9
    ):
        super().__init__(env_class)
        self.rollouts_per_iter = rollouts_per_iter
        self.max_steps_per_rollout = max_steps_per_rollout
        self.discount_rate = discount_rate
        self.ret_vals = []
        self.policy = Policy()

    def advance(self):
        self.train()
        res = agentos.rollout(
            self.policy,
            self.env.__class__,
            max_steps=self.max_steps_per_rollout
        )
        self.ret_vals.append(sum(res.rewards))
        print(f"{self.ret_vals[-1]} steps in rollout.")

    def train(self):
        grads = []
        rewards = []

        # Compute and collect grads as we take steps in our rollout.
        def rollout_step(policy, obs):
            with tf.GradientTape() as tape:
                leftprob = policy.nn(np.array(obs)[np.newaxis])
                action = (
                    tfp.distributions.Bernoulli(probs=leftprob)
                    .sample()[0][0]
                    .numpy()
                )
                loss = tf.reduce_mean(policy.loss_fn(action, leftprob))
            grads[-1].append(
                tape.gradient(loss, policy.nn.trainable_variables)
            )
            return action

        for episode_num in range(self.max_steps_per_rollout):
            grads.append([])
<<<<<<< HEAD
            result = agentos.rollout(self.policy,
                                     self.env.__class__,
                                     step_fn=rollout_step,
                                     max_steps=self.max_steps_per_rollout)
=======
            result = agentos.rollout(
                self.policy,
                self.env.__class__,
                step_fn=rollout_step,
                max_steps=max_rollout_steps,
            )
>>>>>>> d7d52f28
            rewards.append(result.rewards)

        # Compute discounted normalized rewards
        d_rewards = None
        for reward_list in rewards:
            for i in range(len(reward_list) - 2, -1, -1):
                reward_list[i] += reward_list[i + 1] * self.discount_rate
            if d_rewards is not None:
                d_rewards = tf.concat([d_rewards, [reward_list]], axis=0)
            else:
                d_rewards = tf.ragged.constant([reward_list])

        # Normalize rewards
        avg_rewards = tf.math.reduce_mean(d_rewards, keepdims=False)
        std_rewards = tf.math.reduce_std(d_rewards.flat_values)
        normalized_rewards = (d_rewards - avg_rewards) / std_rewards

        # Weight loss function gradients by the normalized discounted rewards
        avg_weighted_grads = []
        for model_var_num in range(len(self.policy.nn.trainable_variables)):
            weighted_grads = [
                reward * grads[ep_num][st_num][model_var_num]
                for ep_num, rewards in enumerate(normalized_rewards)
                for st_num, reward in (enumerate(rewards))
            ]
            avg_weighted_grads.append(tf.reduce_mean(weighted_grads, axis=0))

        self.policy.optimizer.apply_gradients(
            zip(avg_weighted_grads, self.policy.nn.trainable_variables)
        )

    def __del__(self):
<<<<<<< HEAD
        print(f"Agent done!")
        if self.ret_vals:
            print(
              f"Num rollouts: {len(self.ret_vals)}\n"
              f"Avg return: {np.mean(self.ret_vals)}\n"
              f"Max return: {max(self.ret_vals)}\n"
              f"Median return: {np.median(self.ret_vals)}\n"
            )
=======
        print(
            f"Agent done!\n"
            f"Num rollouts: {len(self.ret_vals)}\n"
            f"Avg return: {np.mean(self.ret_vals)}\n"
            f"Max return: {max(self.ret_vals)}\n"
            f"Median return: {np.median(self.ret_vals)}\n"
        )
>>>>>>> d7d52f28


if __name__ == "__main__":
    import argparse
    from gym.envs.classic_control import CartPoleEnv
<<<<<<< HEAD
    parser = argparse.ArgumentParser(
        description="Run reinforce with a simple TF policy on gym CartPole. "
                    "One rollout per call to agent.advance(), "
                    "200 steps per rollout.",
    )
    parser.add_argument("max_iters", type=int, metavar="MAX_ITERS",
                        help="How many times to call advance() on agent.")
    parser.add_argument("--rollouts_per_iter", type=int, default=1)
    parser.add_argument("--max_steps_per_rollout", type=int, default=200)
    parser.add_argument("--discount_rate", type=float, default=0.9)
    args = parser.parse_args()
    agentos.run_agent(ReinforceAgent,
                      CartPoleEnv,
                      max_iters=args.max_iters,
                      rollouts_per_iter=args.rollouts_per_iter,
                      max_steps_per_rollout=args.max_steps_per_rollout,
                      discount_rate=args.discount_rate)
=======

    parser = argparse.ArgumentParser(
        "Run reinforce with a simple TF policy on gym CartPole."
    )
    parser.add_argument(
        "max_agent_steps",
        metavar="MAX_AGENT_STEPS",
        help="how many steps to train on",
    )
    # TODO make the following params pass through
    # parser.add_argument("--rollouts", type=int, default=1)
    # parser.add_argument("--max_steps_per_episode", type=int, default=200)
    # parser.add_argument("--discount_rate", type=float, default=0.9)
    args = parser.parse_args()
    agentos.run_agent(
        ReinforceAgent,
        CartPoleEnv,
        max_steps=args.max_agent_steps,
    )
>>>>>>> d7d52f28
<|MERGE_RESOLUTION|>--- conflicted
+++ resolved
@@ -76,19 +76,12 @@
 
         for episode_num in range(self.max_steps_per_rollout):
             grads.append([])
-<<<<<<< HEAD
-            result = agentos.rollout(self.policy,
-                                     self.env.__class__,
-                                     step_fn=rollout_step,
-                                     max_steps=self.max_steps_per_rollout)
-=======
             result = agentos.rollout(
                 self.policy,
                 self.env.__class__,
                 step_fn=rollout_step,
-                max_steps=max_rollout_steps,
+                max_steps=self.max_steps_per_rollout
             )
->>>>>>> d7d52f28
             rewards.append(result.rewards)
 
         # Compute discounted normalized rewards
@@ -121,30 +114,19 @@
         )
 
     def __del__(self):
-<<<<<<< HEAD
         print(f"Agent done!")
         if self.ret_vals:
             print(
-              f"Num rollouts: {len(self.ret_vals)}\n"
-              f"Avg return: {np.mean(self.ret_vals)}\n"
-              f"Max return: {max(self.ret_vals)}\n"
-              f"Median return: {np.median(self.ret_vals)}\n"
+                f"Num rollouts: {len(self.ret_vals)}\n"
+                f"Avg return: {np.mean(self.ret_vals)}\n"
+                f"Max return: {max(self.ret_vals)}\n"
+                f"Median return: {np.median(self.ret_vals)}\n"
             )
-=======
-        print(
-            f"Agent done!\n"
-            f"Num rollouts: {len(self.ret_vals)}\n"
-            f"Avg return: {np.mean(self.ret_vals)}\n"
-            f"Max return: {max(self.ret_vals)}\n"
-            f"Median return: {np.median(self.ret_vals)}\n"
-        )
->>>>>>> d7d52f28
 
 
 if __name__ == "__main__":
     import argparse
     from gym.envs.classic_control import CartPoleEnv
-<<<<<<< HEAD
     parser = argparse.ArgumentParser(
         description="Run reinforce with a simple TF policy on gym CartPole. "
                     "One rollout per call to agent.advance(), "
@@ -156,30 +138,11 @@
     parser.add_argument("--max_steps_per_rollout", type=int, default=200)
     parser.add_argument("--discount_rate", type=float, default=0.9)
     args = parser.parse_args()
-    agentos.run_agent(ReinforceAgent,
-                      CartPoleEnv,
-                      max_iters=args.max_iters,
-                      rollouts_per_iter=args.rollouts_per_iter,
-                      max_steps_per_rollout=args.max_steps_per_rollout,
-                      discount_rate=args.discount_rate)
-=======
-
-    parser = argparse.ArgumentParser(
-        "Run reinforce with a simple TF policy on gym CartPole."
-    )
-    parser.add_argument(
-        "max_agent_steps",
-        metavar="MAX_AGENT_STEPS",
-        help="how many steps to train on",
-    )
-    # TODO make the following params pass through
-    # parser.add_argument("--rollouts", type=int, default=1)
-    # parser.add_argument("--max_steps_per_episode", type=int, default=200)
-    # parser.add_argument("--discount_rate", type=float, default=0.9)
-    args = parser.parse_args()
     agentos.run_agent(
         ReinforceAgent,
         CartPoleEnv,
-        max_steps=args.max_agent_steps,
-    )
->>>>>>> d7d52f28
+        max_iters=args.max_iters,
+        rollouts_per_iter=args.rollouts_per_iter,
+        max_steps_per_rollout=args.max_steps_per_rollout,
+        discount_rate=args.discount_rate
+    )