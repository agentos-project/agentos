import datetime
import json
from collections import defaultdict
from typing import List, Tuple

from django.db import models
from django.http import QueryDict

from pcs.component import Component as PCSComponent
from pcs.registry import WebRegistry


class TimeStampedModel(models.Model):
    created = models.DateTimeField(auto_now_add=True, editable=False)
    updated = models.DateTimeField(auto_now=True, editable=False)

    class Meta:
        abstract = True


class Component(TimeStampedModel):
    identifier = models.CharField(max_length=200, primary_key=True)
    body = models.JSONField(default=dict)

    @staticmethod
    def create_from_request_data(request_data: QueryDict):
        # get mutable version of request so that we can decode json fields. Per
        # https://docs.djangoproject.com/en/4.0/ref/request-response/#querydict-objects
        data = request_data.copy()
        identifier = data.pop(PCSComponent.IDENTIFIER_KEY)
        encoded_body = data[WebRegistry.SPEC_RESPONSE_BODY_KEY]
        flat_spec = json.decoder.JSONDecoder().decode(encoded_body)
        # TODO - When we have accounts, we need to check the the user
        #        has permission to create a new version of this Module
        #        (i.e. if the name already exists but not the version).
        component = Component.objects.create(
            identifier=identifier,
            body=flat_spec,
        )
        return component

<<<<<<< HEAD
=======
    # TODO - check versions in here once we have Component owners
    def _check_equals(self, other_spec):
        error_str = []
        other_repo = Repo.objects.get(identifier=other_spec["repo"])
        if self.repo.url != other_repo.url:
            error_str.append(f"repo: {self.repo.url} != {other_repo.url}")
        if self.file_path != other_spec["file_path"]:
            error_str.append(
                f"file_path: {self.file_path} != {other_spec['file_path']}"
            )
        if self.class_name != other_spec["class_name"]:
            error_str.append(
                f"class_name: {self.class_name} != {other_spec['class_name']}"
            )
        if self.instantiate != other_spec["instantiate"]:
            error_str.append(
                f"instantiate: {self.instantiate} != "
                f"{other_spec['instantiate']}"
            )
        self_deps = ComponentDependency.objects.filter(
            depender=self
        ).distinct()
        for self_dep in self_deps:
            if self_dep.attribute_name not in other_spec["dependencies"]:
                error_str.append(
                    f"dependency {self_dep.attribute_name} not found in "
                    f"existing component {other_spec['identifier']}"
                )
            other_dep_name = other_spec["dependencies"][
                self_dep.attribute_name
            ]
            if other_dep_name != self_dep.dependee.full_name:
                error_str.append(
                    f"A dependency is different in the existing component: "
                    f"'{self_dep.attribute_name}: {other_dep_name}' "
                    f"VS "
                    f"'{self_dep.attribute_name}: "
                    f"{self_dep.dependee.full_name}'"
                )

        if error_str:
            error_str = (
                f"Component with id {self.identifier} already exists and "
                "differs from uploaded spec. Try renaming your Component. "
            ) + "; ".join(error_str)
            raise ValidationError(error_str)


class Repo(TimeStampedModel):
    identifier = models.CharField(max_length=200, primary_key=True)
    type = models.CharField(max_length=200)
    url = models.CharField(max_length=200)

    def __str__(self):
        return f"<Repo '{self.identifier}' type {self.type} at {self.url}>"

    @staticmethod
    def create_from_dict(repo_spec_dict: Dict) -> List:
        repos = []
        for identifier, repo in repo_spec_dict.items():
            if "github.com" not in repo["url"]:
                raise ValidationError(
                    f"Repo must be on GitHub, not {repo['url']}"
                )
            repo, created = Repo.objects.get_or_create(
                identifier=identifier, url=repo["url"]
            )
            repos.append(repo)
        return repos

    @property
    def full_name(self):
        return f"{self.identifier}"

    def _to_spec(self):
        return {
            "type": "github",
            "url": self.url,
        }


class RunCommand(TimeStampedModel):
    identifier = models.CharField(max_length=200, primary_key=True)
    entry_point = models.CharField(max_length=200)
    argument_set = models.JSONField(default=dict)
    log_return_value = models.BooleanField()
    component = models.ForeignKey(
        Component, on_delete=models.CASCADE, to_field="identifier"
    )

    def __str__(self):
        return (
            f"identifier {self.identifier} with entry point "
            f"{self.entry_point}, argument_set {self.argument_set}, "
            f"and log_return_value {self.log_return_value}>"
        )


class Run(TimeStampedModel):
    identifier = models.CharField(max_length=200, primary_key=True)
    info = models.JSONField(default=dict)
    data = models.JSONField(default=dict)
    artifact_tarball = models.FileField(
        upload_to="artifact_tarballs/", null=True
    )
    run_command = models.ForeignKey(
        RunCommand, on_delete=models.CASCADE, null=True
    )
    agent = models.ForeignKey(
        Component,
        on_delete=models.CASCADE,
        related_name="runs_as_agent",
        null=True,
    )
    environment = models.ForeignKey(
        Component,
        on_delete=models.CASCADE,
        related_name="runs_as_environment",
        null=True,
    )

    def __str__(self):
        s = f"<Run {self.pk}"
        if self.run_command:
            s += f" with run_command '{self.run_command.identifier}'"
        if self.agent or self.environment:
            assert self.agent and self.environment
            s += (
                f" with agent '{self.agent}' and environment "
                f"'{self.environment}'"
            )
        s += ">"
        return s

    @property
    def training_step_count_metric(self):
        return self.mlflow_metrics.get("training_step_count", 0)

    @property
    def mean_reward_metric(self):
        return self.mlflow_metrics.get("mean_reward", 0)

    @property
    def display_string(self):
        return (
            f"Agent: {self.agent.name}, "
            f"Environment: {self.environment.name}, "
            f"Total Training Transitions: {self.training_step_count_metric}, "
            f"Mean Reward: {self.mean_reward_metric}"
        )

    @property
    def start_time(self):
        start_time_str = self.info["start_time"]
        start_time = datetime.date.fromtimestamp(int(start_time_str) / 1000)
        return start_time.strftime("%m/%d/%y %H:%m")

    @staticmethod
    def create_from_request_data(request_data: QueryDict):
        # Set up RunCommand FK if one was specified.
        run_command_id = request_data.get("run_command", None)
        print(f"run_command: {run_command_id}")
        run_command = None
        if run_command_id:
            run_command, run_created = RunCommand.objects.get_or_create(
                identifier=run_command_id
            )
        # Set up Agent FK if one was specified.
        agent_id = None
        data = request_data.get("data", None)
        print(data)
        if data:
            data_dict = json.loads(data)
            tags = data_dict.get("tags", None)
            print(f"tags: {tags}")
            if tags:
                agent_id = tags.get("agent_identifier", None)
                env_id = tags.get("environment_identifier", None)
        print(f"agent_id: {agent_id}")
        print(f"env_id: {env_id}")
        agent_comp = None
        if agent_id:
            agent_comp, agent_comp_created = Component.objects.get_or_create(
                identifier=agent_id
            )
        env_comp = None
        if env_id:
            env_comp, env_comp_created = Component.objects.get_or_create(
                identifier=env_id
            )
        default_kwargs = {
            "info": json.loads(request_data["info"]),
            "data": json.loads(request_data["data"]),
            "run_command": run_command,
            "agent": agent_comp,
            "environment": env_comp,
        }
        run, created = Run.objects.get_or_create(
            identifier=request_data["identifier"],
            defaults=default_kwargs,
        )
        return run

>>>>>>> 8c0dd65e
    @staticmethod
    def agent_run_dags() -> Tuple:
        # TODO: FIX ME BY PORTING ME TO COMPONENTS_V2
        run_objs = Component.objects.filter(body__environment__isnull=False)
        run_obj_by_id = {}
        env_obj_by_id = {}
        run_to_env_id = {}
        node_to_root = {}

        # {env_id: {agent_id: [ids_of_runs_without_input_parents]}}
        root_run_ids = defaultdict(lambda: defaultdict(list))
        run_graph = {}  # {parent_id: child_id}
        for run in run_objs:
            run_obj_by_id[run.identifier] = run
            env_obj_by_id[run.body["environment"]] = run.environment
            agent_id = run.agent.identifier
            env_id = run.environment.identifier
            run_id = run.identifier
            tags = run.data["tags"]
            run_to_env_id[run_id] = env_id
            # Store our roots, which we'll use to for traversal later
            if "model_input_run_id" not in tags:
                root_run_ids[env_id][agent_id].append(run_id)
            # store graph edges from parent to child (opposite of how they are)
            else:
                parent_id = tags["model_input_run_id"]
                run_graph[parent_id] = run_id

        # find the terminal node for every root_run (might be itself)
        terminals = defaultdict(list)
        for env_id in root_run_ids.values():
            for root_id_list in env_id.values():
                for root_id in root_id_list:
                    terminal_id = root_id
                    node_to_root[root_id] = root_id
                    while terminal_id in run_graph:
                        terminal_id = run_graph[terminal_id]
                        assert terminal_id not in node_to_root
                        node_to_root[terminal_id] = root_id
                    env_id = run_to_env_id[terminal_id]
                    terminals[env_id].append(terminal_id)
        return (
            run_obj_by_id,
            env_obj_by_id,
            root_run_ids,
            terminals,
            node_to_root,
            run_graph,
        )

    @staticmethod
<<<<<<< HEAD
    def agent_run_dag(identifier) -> List:
        (
            run_map,
            env_map,
            root_ids,
            term_ids,
            n2r,
            graph,
        ) = Component.agent_run_dags()
=======
    def agent_run_dag(identifier, learn_only=False) -> List:
        run_map, env_map, root_ids, term_ids, n2r, graph = Run.agent_run_dags()
>>>>>>> 8c0dd65e
        print(f"run_id_map.keys(): {run_map.keys()}")
        ident = n2r[identifier]
        res = [run_map[ident]]
        while ident in graph:
            ident = graph[ident]
            run_type = run_map[ident].data.get("tags", {}).get("run_type", "")
            if not learn_only or run_type == "learn":
                res.append(run_map[ident])
        return res<|MERGE_RESOLUTION|>--- conflicted
+++ resolved
@@ -1,4 +1,3 @@
-import datetime
 import json
 from collections import defaultdict
 from typing import List, Tuple
@@ -39,212 +38,6 @@
         )
         return component
 
-<<<<<<< HEAD
-=======
-    # TODO - check versions in here once we have Component owners
-    def _check_equals(self, other_spec):
-        error_str = []
-        other_repo = Repo.objects.get(identifier=other_spec["repo"])
-        if self.repo.url != other_repo.url:
-            error_str.append(f"repo: {self.repo.url} != {other_repo.url}")
-        if self.file_path != other_spec["file_path"]:
-            error_str.append(
-                f"file_path: {self.file_path} != {other_spec['file_path']}"
-            )
-        if self.class_name != other_spec["class_name"]:
-            error_str.append(
-                f"class_name: {self.class_name} != {other_spec['class_name']}"
-            )
-        if self.instantiate != other_spec["instantiate"]:
-            error_str.append(
-                f"instantiate: {self.instantiate} != "
-                f"{other_spec['instantiate']}"
-            )
-        self_deps = ComponentDependency.objects.filter(
-            depender=self
-        ).distinct()
-        for self_dep in self_deps:
-            if self_dep.attribute_name not in other_spec["dependencies"]:
-                error_str.append(
-                    f"dependency {self_dep.attribute_name} not found in "
-                    f"existing component {other_spec['identifier']}"
-                )
-            other_dep_name = other_spec["dependencies"][
-                self_dep.attribute_name
-            ]
-            if other_dep_name != self_dep.dependee.full_name:
-                error_str.append(
-                    f"A dependency is different in the existing component: "
-                    f"'{self_dep.attribute_name}: {other_dep_name}' "
-                    f"VS "
-                    f"'{self_dep.attribute_name}: "
-                    f"{self_dep.dependee.full_name}'"
-                )
-
-        if error_str:
-            error_str = (
-                f"Component with id {self.identifier} already exists and "
-                "differs from uploaded spec. Try renaming your Component. "
-            ) + "; ".join(error_str)
-            raise ValidationError(error_str)
-
-
-class Repo(TimeStampedModel):
-    identifier = models.CharField(max_length=200, primary_key=True)
-    type = models.CharField(max_length=200)
-    url = models.CharField(max_length=200)
-
-    def __str__(self):
-        return f"<Repo '{self.identifier}' type {self.type} at {self.url}>"
-
-    @staticmethod
-    def create_from_dict(repo_spec_dict: Dict) -> List:
-        repos = []
-        for identifier, repo in repo_spec_dict.items():
-            if "github.com" not in repo["url"]:
-                raise ValidationError(
-                    f"Repo must be on GitHub, not {repo['url']}"
-                )
-            repo, created = Repo.objects.get_or_create(
-                identifier=identifier, url=repo["url"]
-            )
-            repos.append(repo)
-        return repos
-
-    @property
-    def full_name(self):
-        return f"{self.identifier}"
-
-    def _to_spec(self):
-        return {
-            "type": "github",
-            "url": self.url,
-        }
-
-
-class RunCommand(TimeStampedModel):
-    identifier = models.CharField(max_length=200, primary_key=True)
-    entry_point = models.CharField(max_length=200)
-    argument_set = models.JSONField(default=dict)
-    log_return_value = models.BooleanField()
-    component = models.ForeignKey(
-        Component, on_delete=models.CASCADE, to_field="identifier"
-    )
-
-    def __str__(self):
-        return (
-            f"identifier {self.identifier} with entry point "
-            f"{self.entry_point}, argument_set {self.argument_set}, "
-            f"and log_return_value {self.log_return_value}>"
-        )
-
-
-class Run(TimeStampedModel):
-    identifier = models.CharField(max_length=200, primary_key=True)
-    info = models.JSONField(default=dict)
-    data = models.JSONField(default=dict)
-    artifact_tarball = models.FileField(
-        upload_to="artifact_tarballs/", null=True
-    )
-    run_command = models.ForeignKey(
-        RunCommand, on_delete=models.CASCADE, null=True
-    )
-    agent = models.ForeignKey(
-        Component,
-        on_delete=models.CASCADE,
-        related_name="runs_as_agent",
-        null=True,
-    )
-    environment = models.ForeignKey(
-        Component,
-        on_delete=models.CASCADE,
-        related_name="runs_as_environment",
-        null=True,
-    )
-
-    def __str__(self):
-        s = f"<Run {self.pk}"
-        if self.run_command:
-            s += f" with run_command '{self.run_command.identifier}'"
-        if self.agent or self.environment:
-            assert self.agent and self.environment
-            s += (
-                f" with agent '{self.agent}' and environment "
-                f"'{self.environment}'"
-            )
-        s += ">"
-        return s
-
-    @property
-    def training_step_count_metric(self):
-        return self.mlflow_metrics.get("training_step_count", 0)
-
-    @property
-    def mean_reward_metric(self):
-        return self.mlflow_metrics.get("mean_reward", 0)
-
-    @property
-    def display_string(self):
-        return (
-            f"Agent: {self.agent.name}, "
-            f"Environment: {self.environment.name}, "
-            f"Total Training Transitions: {self.training_step_count_metric}, "
-            f"Mean Reward: {self.mean_reward_metric}"
-        )
-
-    @property
-    def start_time(self):
-        start_time_str = self.info["start_time"]
-        start_time = datetime.date.fromtimestamp(int(start_time_str) / 1000)
-        return start_time.strftime("%m/%d/%y %H:%m")
-
-    @staticmethod
-    def create_from_request_data(request_data: QueryDict):
-        # Set up RunCommand FK if one was specified.
-        run_command_id = request_data.get("run_command", None)
-        print(f"run_command: {run_command_id}")
-        run_command = None
-        if run_command_id:
-            run_command, run_created = RunCommand.objects.get_or_create(
-                identifier=run_command_id
-            )
-        # Set up Agent FK if one was specified.
-        agent_id = None
-        data = request_data.get("data", None)
-        print(data)
-        if data:
-            data_dict = json.loads(data)
-            tags = data_dict.get("tags", None)
-            print(f"tags: {tags}")
-            if tags:
-                agent_id = tags.get("agent_identifier", None)
-                env_id = tags.get("environment_identifier", None)
-        print(f"agent_id: {agent_id}")
-        print(f"env_id: {env_id}")
-        agent_comp = None
-        if agent_id:
-            agent_comp, agent_comp_created = Component.objects.get_or_create(
-                identifier=agent_id
-            )
-        env_comp = None
-        if env_id:
-            env_comp, env_comp_created = Component.objects.get_or_create(
-                identifier=env_id
-            )
-        default_kwargs = {
-            "info": json.loads(request_data["info"]),
-            "data": json.loads(request_data["data"]),
-            "run_command": run_command,
-            "agent": agent_comp,
-            "environment": env_comp,
-        }
-        run, created = Run.objects.get_or_create(
-            identifier=request_data["identifier"],
-            defaults=default_kwargs,
-        )
-        return run
-
->>>>>>> 8c0dd65e
     @staticmethod
     def agent_run_dags() -> Tuple:
         # TODO: FIX ME BY PORTING ME TO COMPONENTS_V2
@@ -296,8 +89,7 @@
         )
 
     @staticmethod
-<<<<<<< HEAD
-    def agent_run_dag(identifier) -> List:
+    def agent_run_dag(identifier, learn_only=False) -> List:
         (
             run_map,
             env_map,
@@ -306,10 +98,6 @@
             n2r,
             graph,
         ) = Component.agent_run_dags()
-=======
-    def agent_run_dag(identifier, learn_only=False) -> List:
-        run_map, env_map, root_ids, term_ids, n2r, graph = Run.agent_run_dags()
->>>>>>> 8c0dd65e
         print(f"run_id_map.keys(): {run_map.keys()}")
         ident = n2r[identifier]
         res = [run_map[ident]]
