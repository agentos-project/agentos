--- conflicted
+++ resolved
@@ -2,11 +2,7 @@
 from agentos.registry import WebRegistry
 from agentos.component import Component
 from agentos.repo import Repo
-<<<<<<< HEAD
-from tests.utils import TESTING_BRANCH_NAME
-=======
 from tests.utils import TESTING_GITHUB_REPO, TESTING_BRANCH_NAME
->>>>>>> 3ac685a2
 
 agentos_repo_spec = {
     "AgentOSRepo": {
@@ -89,12 +85,6 @@
         full_id = f"SimpleComponent=={TESTING_BRANCH_NAME}"
         self.assertEqual(
             flat_comp_spec[full_id]["class_name"], "SimpleComponent",
-<<<<<<< HEAD
-        )
-        self.assertEqual(
-            flat_comp_spec[full_id]["repo"], "AgentOSRepo"
-=======
->>>>>>> 3ac685a2
         )
         self.assertEqual(flat_comp_spec[full_id]["repo"], "AgentOSRepo")
 
