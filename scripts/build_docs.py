--- conflicted
+++ resolved
@@ -116,10 +116,6 @@
     build_tool = "sphinx-autobuild"
 else:
     build_tool = "sphinx-build"
-<<<<<<< HEAD
-print(os.getcwd())
-=======
->>>>>>> 06d1fc16
 build_cmd = [build_tool, docs_dir, versioned_build_dir, "-c", docs_dir]
 if known_args.release:
     build_cmd.append("-Dtodo_include_todos=0")
