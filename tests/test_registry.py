--- conflicted
+++ resolved
@@ -1,27 +1,18 @@
 """Test suite for AgentOS Registry."""
 import pytest
-<<<<<<< HEAD
+
+from agentos.argument_set import ArgumentSet
+from agentos.repo import Repo
+from agentos.component import Component
+from agentos.registry import Registry
+from agentos.utils import generate_dummy_dev_registry
 from tests.utils import (
+    CHATBOT_AGENT_DIR,
+    RANDOM_AGENT_DIR,
     is_linux,
-    RANDOM_AGENT_DIR,
-    CHATBOT_AGENT_DIR,
     TESTING_GITHUB_ACCOUNT,
     TESTING_GITHUB_REPO,
 )
-from agentos.argument_set import ArgumentSet
-from agentos.repo import Repo
-from agentos.registry import Registry
-=======
-
-from agentos import ArgumentSet
->>>>>>> 515e12de
-from agentos.component import Component
-from agentos.registry import Registry
-from agentos.utils import generate_dummy_dev_registry
-<<<<<<< HEAD
-=======
-from tests.utils import CHATBOT_AGENT_DIR, RANDOM_AGENT_DIR, is_linux
->>>>>>> 515e12de
 
 
 @pytest.mark.skipif(not is_linux(), reason="Acme only available on posix")
