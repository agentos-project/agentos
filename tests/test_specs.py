from agentos.specs import flatten_spec, unflatten_spec
from agentos.registry import Registry
from tests.utils import RANDOM_AGENT_DIR, GH_SB3_AGENT_DIR


def test_flatten_spec():
    reg = Registry.from_yaml(RANDOM_AGENT_DIR / "components.yaml")
    rand_repo_spec = reg.get_repo_spec("local_dir")
    assert "local_dir" in rand_repo_spec.keys()
    assert rand_repo_spec["local_dir"]["type"] == "local"
    assert rand_repo_spec["local_dir"]["path"] == "."

    flattened = flatten_spec(rand_repo_spec)
    assert flattened["identifier"] == "local_dir"
    assert flattened["type"] == "local"
    assert flattened["path"] == "."
    assert flattened["name"] == "local_dir"
    assert flattened["version"] is None

    nested = unflatten_spec(flattened)
    assert "local_dir" in nested.keys()
    assert nested["local_dir"]["type"] == "local"
    assert nested["local_dir"]["path"] == "."

    # make sure we used deepcopy
    flattened["path"] = "updated_path"
    assert rand_repo_spec["local_dir"]["path"] == "."
    assert nested["local_dir"]["path"] == "."


def test_flatten_versioned_spec():
    reg = Registry.from_yaml(GH_SB3_AGENT_DIR / "components.yaml")
    rand_comp_spec = reg.get_component_spec("agent", "test_staging")
<<<<<<< HEAD
    full_comp_id = f"agent==test_staging"
=======
    full_comp_id = "agent==test_staging"
>>>>>>> 3ac685a2
    assert full_comp_id in rand_comp_spec.keys()
    assert rand_comp_spec[full_comp_id]["repo"] == "aos_github"

    flattened = flatten_spec(rand_comp_spec)
    assert flattened["identifier"] == full_comp_id
    assert flattened["name"] == "agent"
    assert flattened["version"] == "test_staging"

    nested = unflatten_spec(flattened)
    assert full_comp_id in nested.keys()
    assert "name" not in nested.keys()
    assert "name" not in nested.values()
    assert "version" not in nested.keys()
    assert "version" not in nested.values()

    # make sure we used deepcopy
    flattened["repo"] = "update_repo"
    assert rand_comp_spec[full_comp_id]["repo"] == "aos_github"
    assert nested[full_comp_id]["repo"] == "aos_github"<|MERGE_RESOLUTION|>--- conflicted
+++ resolved
@@ -31,11 +31,7 @@
 def test_flatten_versioned_spec():
     reg = Registry.from_yaml(GH_SB3_AGENT_DIR / "components.yaml")
     rand_comp_spec = reg.get_component_spec("agent", "test_staging")
-<<<<<<< HEAD
-    full_comp_id = f"agent==test_staging"
-=======
     full_comp_id = "agent==test_staging"
->>>>>>> 3ac685a2
     assert full_comp_id in rand_comp_spec.keys()
     assert rand_comp_spec[full_comp_id]["repo"] == "aos_github"
 
