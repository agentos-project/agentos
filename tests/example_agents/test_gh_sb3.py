from agentos.cli import run
from tests.utils import GH_SB3_AGENT_DIR, run_test_command

<<<<<<< HEAD
test_args = ["agent==test_staging"]
=======
test_args = ["sb3_agent", "--use-outer-env"]
>>>>>>> 8c0dd65e
test_kwargs = {"--registry-file": str(GH_SB3_AGENT_DIR / "components.yaml")}


def test_sb3_agent_evaluate():
    kwargs = {k: v for k, v in test_kwargs.items()}
    kwargs["--function-name"] = "evaluate"
    kwargs["-K"] = '{"n_eval_episodes": 1}'
    run_test_command(cmd=run, cli_args=test_args, cli_kwargs=kwargs)


def test_sb3_agent_learn():
    kwargs = {k: v for k, v in test_kwargs.items()}
    kwargs["--function-name"] = "learn"
    kwargs["-K"] = '{"total_timesteps": 100}'
    run_test_command(cmd=run, cli_args=test_args, cli_kwargs=kwargs)
<|MERGE_RESOLUTION|>--- conflicted
+++ resolved
@@ -1,23 +1,19 @@
-from agentos.cli import run
-from tests.utils import GH_SB3_AGENT_DIR, run_test_command
-
-<<<<<<< HEAD
-test_args = ["agent==test_staging"]
-=======
-test_args = ["sb3_agent", "--use-outer-env"]
->>>>>>> 8c0dd65e
-test_kwargs = {"--registry-file": str(GH_SB3_AGENT_DIR / "components.yaml")}
-
-
-def test_sb3_agent_evaluate():
-    kwargs = {k: v for k, v in test_kwargs.items()}
-    kwargs["--function-name"] = "evaluate"
-    kwargs["-K"] = '{"n_eval_episodes": 1}'
-    run_test_command(cmd=run, cli_args=test_args, cli_kwargs=kwargs)
-
-
-def test_sb3_agent_learn():
-    kwargs = {k: v for k, v in test_kwargs.items()}
-    kwargs["--function-name"] = "learn"
-    kwargs["-K"] = '{"total_timesteps": 100}'
-    run_test_command(cmd=run, cli_args=test_args, cli_kwargs=kwargs)
+from agentos.cli import run
+from tests.utils import GH_SB3_AGENT_DIR, run_test_command
+
+test_args = ["agent"]
+test_kwargs = {"--registry-file": str(GH_SB3_AGENT_DIR / "components.yaml")}
+
+
+def test_sb3_agent_evaluate():
+    kwargs = {k: v for k, v in test_kwargs.items()}
+    kwargs["--function-name"] = "evaluate"
+    kwargs["--arg-set-kwargs"] = '{"n_eval_episodes": 1}'
+    run_test_command(cmd=run, cli_args=test_args, cli_kwargs=kwargs)
+
+
+def test_sb3_agent_learn():
+    kwargs = {k: v for k, v in test_kwargs.items()}
+    kwargs["--function-name"] = "learn"
+    kwargs["--arg-set-kwargs"] = '{"total_timesteps": 100}'
+    run_test_command(cmd=run, cli_args=test_args, cli_kwargs=kwargs)