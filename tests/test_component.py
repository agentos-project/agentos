"""Test suite for AgentOS Component."""
from unittest.mock import DEFAULT, patch

import pytest
<<<<<<< HEAD
from unittest.mock import patch
from unittest.mock import DEFAULT
from agentos.repo import Repo
=======
from utils import run_in_dir, run_test_command

from agentos.cli import init
>>>>>>> 515e12de
from agentos.component import Component
from agentos.component_run import ComponentRun
from agentos.run_command import RunCommand
from agentos.virtual_env import auto_revert_venv


# We define these classes at the module global level so that
# we can create components from them. Components cannot be
# created from classes that are defined within a function.
class SimpleAgent:
    def __init__(self):
        env_name = self.env.__class__.__name__
        print(f"SimpleAgent: AgentOS added self.env: {env_name}")

    def reset_env(self):
        self.env.reset()


class SimpleEnvironment:
    def reset(self):
        print("SimpleEnvironment.reset() called")


class GenericDependency:
    class_member = "class_member_val"

    def __init__(self):
        self.x = "x_val"


def test_component_repl_demo():
    # Generate Components from Classes
    agent_comp = Component.from_class(SimpleAgent)
    environment_comp = Component.from_class(SimpleEnvironment)
    instance_comp = Component.from_class(GenericDependency)
    class_comp_with_same_name = Component.from_class(
        GenericDependency, instantiate=False
    )
    class_comp_with_diff_name = Component.from_class(
        GenericDependency,
        identifier="ClassDependency",
        instantiate=False,
    )

    # Add dependencies to SimpleAgent
    agent_comp.add_dependency(environment_comp, attribute_name="env")
    agent_comp.add_dependency(instance_comp)
    with pytest.raises(Exception):
        agent_comp.add_dependency(class_comp_with_same_name)
    agent_comp.add_dependency(class_comp_with_diff_name)

    assert "GenericDependency" in agent_comp.dependencies.keys()
    inst_dep_obj = agent_comp.dependencies["GenericDependency"].get_object()
    assert inst_dep_obj.__class__.__name__ == "GenericDependency"
    assert inst_dep_obj.class_member == "class_member_val"
    assert inst_dep_obj.x == "x_val"

    assert "ClassDependency" in agent_comp.dependencies.keys()
    class_dep_obj = agent_comp.dependencies["ClassDependency"].get_object()
    assert type(class_dep_obj) == type
    assert class_dep_obj.class_member == "class_member_val"
    assert not hasattr(class_dep_obj, "x")
    assert class_dep_obj().x == "x_val"

    # Instantiate a SimpleAgent and run reset_env() method
    r = agent_comp.run_with_arg_set("reset_env")
    assert type(r) == ComponentRun
    assert type(r.run_command) == RunCommand
    assert r.run_command.component == agent_comp
    assert r.run_command.entry_point == "reset_env"
    for args in r.run_command.argument_set.to_spec().values():
        assert args == {}

    copy = ComponentRun(existing_run_id=r.identifier)
    assert copy.run_command == r.run_command
    assert copy._mlflow_run.to_dictionary() == r._mlflow_run.to_dictionary()


def test_component_freezing(tmpdir):
    with run_in_dir(tmpdir):
        run_test_command(init)
        c = Component.from_registry_file("components.yaml", "agent")
        with patch.multiple(
            "agentos.repo.Repo",
            get_version_from_git=DEFAULT,
            get_prefixed_path_from_repo_root=DEFAULT,
        ) as mocks:
            mocks["get_version_from_git"].return_value = (
                "https://github.com/agentos-project/agentos",
                "test_freezing_version",
            )
            mocks[
                "get_prefixed_path_from_repo_root"
            ].return_value = "freeze/test.py"
            reg = c.to_frozen_registry()
            agent_spec = reg.get_component_spec("agent", flatten=True)
            assert agent_spec["repo"] == "local_dir"
            assert agent_spec["version"] == "test_freezing_version"


def test_component_from_github_with_venv():
    with auto_revert_venv():
        random_url = (
            "https://github.com/agentos-project/agentos/"
            "blob/439b705c15f499f0017b49ffea4d33afa0f7a7a5/"
            "example_agents/random/components.yaml"
        )
        random_component = Component.from_github_registry(
            random_url, "agent", use_venv=True
        )
        random_component.run_with_arg_set("run_episodes")


def test_component_from_github_no_venv():
    with auto_revert_venv():
        sb3_url = (
            "https://github.com/agentos-project/agentos/"
            "blob/master/example_agents/sb3_agent/components.yaml"
        )
        random_component = Component.from_github_registry(
            sb3_url, "sb3_agent", use_venv=False
        )
        random_component.run_with_arg_set("evaluate")


def test_module_component_from_ilya_github_repo():
    ilya_repo = Repo.from_github("ikostrikov", "pytorch-a2c-ppo-acktr-gail")
    print(ilya_repo.get_local_repo_dir("master"))
    main_mod = Component.from_repo(
        ilya_repo,
        "ilya==master",
        file_path="main.py",
        requirements_path="requirements.txt",
    )
    print(dir(main_mod.get_object()))
    assert main_mod.get_object().__class__.__name__ == "module"
    # main_mod.run("main")<|MERGE_RESOLUTION|>--- conflicted
+++ resolved
@@ -2,17 +2,12 @@
 from unittest.mock import DEFAULT, patch
 
 import pytest
-<<<<<<< HEAD
-from unittest.mock import patch
-from unittest.mock import DEFAULT
-from agentos.repo import Repo
-=======
 from utils import run_in_dir, run_test_command
 
 from agentos.cli import init
->>>>>>> 515e12de
 from agentos.component import Component
 from agentos.component_run import ComponentRun
+from agentos.repo import Repo
 from agentos.run_command import RunCommand
 from agentos.virtual_env import auto_revert_venv
 
