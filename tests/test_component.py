"""Test suite for AgentOS Component."""
import os
import subprocess
from unittest.mock import patch
from unittest.mock import DEFAULT
from agentos import Component


def test_component_repl_demo():
    class SimpleAgent:
        def __init__(self):
            env_name = self.env.__class__.__name__
            print(f"SimpleAgent: AgentOS added self.env: {env_name}")

        def reset_env(self):
            self.env.reset()

    class SimpleEnvironment:
        def reset(self):
            print("SimpleEnvironment.reset() called")

    # Generate Components from Classes
    agent_component = Component.from_class(SimpleAgent)
    environment_component = Component.from_class(SimpleEnvironment)

    # Add Dependency to SimpleAgent
    agent_component.add_dependency(environment_component, attribute_name="env")

    # Instantiate a SimpleAgent and run reset_env() method
    agent_component.run("reset_env")


def test_component_freezing(tmpdir):
    subprocess.run(["agentos", "init"], cwd=tmpdir, check=True)
    curr_dir = os.getcwd()
    os.chdir(tmpdir)
    try:
<<<<<<< HEAD
        c = Component.get_from_yaml("agent", "components.yaml")
=======
        c = Component.from_registry_file("agentos.yaml", "agent")
>>>>>>> 2f5fc544
        with patch.multiple(
            "agentos.repo.Repo",
            get_version_from_git=DEFAULT,
            get_prefixed_path_from_repo_root=DEFAULT,
        ) as mocks:
            mocks["get_version_from_git"].return_value = (
                "https://example.com",
                "test_freezing_version",
            )
            mocks[
                "get_prefixed_path_from_repo_root"
            ].return_value = "freeze/test.py"
            reg = c.to_frozen_registry()
            agent_spec = reg.get_component_spec("agent")
            assert agent_spec["repo"] == "local_dir"
            assert agent_spec["version"] == "test_freezing_version"
    finally:
        os.chdir(curr_dir)<|MERGE_RESOLUTION|>--- conflicted
+++ resolved
@@ -35,11 +35,7 @@
     curr_dir = os.getcwd()
     os.chdir(tmpdir)
     try:
-<<<<<<< HEAD
-        c = Component.get_from_yaml("agent", "components.yaml")
-=======
-        c = Component.from_registry_file("agentos.yaml", "agent")
->>>>>>> 2f5fc544
+        c = Component.from_registry_file("components.yaml", "agent")
         with patch.multiple(
             "agentos.repo.Repo",
             get_version_from_git=DEFAULT,
