--- conflicted
+++ resolved
@@ -44,10 +44,5 @@
     - name: Test with pytest on Windows
       if: matrix.os == 'windows-latest'
       run: |
-<<<<<<< HEAD
         $ENV:MLFLOW_CONDA_HOME=$ENV:CONDA
-        pytest
-=======
-        set MLFLOW_CONDA_HOME=$CONDA
-        pytest --durations=0
->>>>>>> d7d52f28
+        pytest --durations=0